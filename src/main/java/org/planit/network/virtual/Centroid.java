package org.planit.network.virtual;

import java.util.logging.Logger;
import org.planit.network.Vertex;
import org.planit.zoning.Zone;

/**
 * Centroid object
 * 
 * @author gman6028
 *
 */
public class Centroid extends Vertex {
	// Protected
	
    /**
     * Logger for this class
     */
    private static final Logger LOGGER = Logger.getLogger(Centroid.class.getName());
        
<<<<<<< HEAD
    /** 
     * Generate unique centroid id
     * 
     * @return             id of this Centroid
     */
	protected static int generateCentroidId() {
		return IdGenerator.generateId(Centroid.class);
	}	
	

    /**
     * Unique internal identifier 
     */	
	protected final long centroidId;

    /**
     * External identifier for this centroid
     */
	protected final long externalId;
	
=======
/**
 * Identifier of parent zone of this centroid
 */	
	protected final long zoneId;

>>>>>>> 7499f732
	/**
	 * the zone this centroid represents
	 */
	protected Zone parentZone;
			
	// Public
	
<<<<<<< HEAD
    /**
     * Constructor
     * 
    * @param parentZone      zone containing this centroid
    * @param externalId      external Id of link connecting to this centroid
     */
	public Centroid(@Nonnull Zone parentZone, long externalId) {
		super();
		this.centroidId = parentZone.getId();
		this.parentZone = parentZone;
		this.externalId = externalId;
	}	
	
    /**
     * Constructor
     * 
     * @param externalId     external Id of link connecting to this centroid
     */
	public Centroid(long externalId) {
		super();
		this.centroidId = generateCentroidId();
		this.parentZone = null;
		this.externalId = externalId;
	}
	
    /**
     * Constructor
     */
	public Centroid() {
		super();
		this.centroidId = generateCentroidId();
		this.parentZone = null;
		this.externalId = 0;
=======
/**
 * Constructor
 * 
 * @param zoneId     id of the parent zone of this centroid
 */
	public Centroid(long zoneId) {
		super();
		this.zoneId = zoneId;
//		this.parentZone = null;
>>>>>>> 7499f732
	}
	
	// Getters-Setters
	
	public long getZoneId() {
	    return zoneId;
	}
	
/**
 * Return the parent zone of this centroid
 * 
 * @return        parent zone of this centroid
 */
	public Zone getParentZone() {
		return this.parentZone;
	}
	
/**
 * Set the parent zone of this centroid
 * 
 * @param parentZone         parent zone of this centroid
 */
	public void setParentZone(Zone parentZone) {
		this.parentZone = parentZone;
	}
	
}<|MERGE_RESOLUTION|>--- conflicted
+++ resolved
@@ -1,127 +1,97 @@
-package org.planit.network.virtual;
-
-import java.util.logging.Logger;
-import org.planit.network.Vertex;
-import org.planit.zoning.Zone;
-
-/**
- * Centroid object
- * 
- * @author gman6028
- *
- */
-public class Centroid extends Vertex {
-	// Protected
-	
-    /**
-     * Logger for this class
-     */
-    private static final Logger LOGGER = Logger.getLogger(Centroid.class.getName());
-        
-<<<<<<< HEAD
-    /** 
-     * Generate unique centroid id
-     * 
-     * @return             id of this Centroid
-     */
-	protected static int generateCentroidId() {
-		return IdGenerator.generateId(Centroid.class);
-	}	
-	
-
-    /**
-     * Unique internal identifier 
-     */	
-	protected final long centroidId;
-
-    /**
-     * External identifier for this centroid
-     */
-	protected final long externalId;
-	
-=======
-/**
- * Identifier of parent zone of this centroid
- */	
-	protected final long zoneId;
-
->>>>>>> 7499f732
-	/**
-	 * the zone this centroid represents
-	 */
-	protected Zone parentZone;
-			
-	// Public
-	
-<<<<<<< HEAD
-    /**
-     * Constructor
-     * 
-    * @param parentZone      zone containing this centroid
-    * @param externalId      external Id of link connecting to this centroid
-     */
-	public Centroid(@Nonnull Zone parentZone, long externalId) {
-		super();
-		this.centroidId = parentZone.getId();
-		this.parentZone = parentZone;
-		this.externalId = externalId;
-	}	
-	
-    /**
-     * Constructor
-     * 
-     * @param externalId     external Id of link connecting to this centroid
-     */
-	public Centroid(long externalId) {
-		super();
-		this.centroidId = generateCentroidId();
-		this.parentZone = null;
-		this.externalId = externalId;
-	}
-	
-    /**
-     * Constructor
-     */
-	public Centroid() {
-		super();
-		this.centroidId = generateCentroidId();
-		this.parentZone = null;
-		this.externalId = 0;
-=======
-/**
- * Constructor
- * 
- * @param zoneId     id of the parent zone of this centroid
- */
-	public Centroid(long zoneId) {
-		super();
-		this.zoneId = zoneId;
-//		this.parentZone = null;
->>>>>>> 7499f732
-	}
-	
-	// Getters-Setters
-	
-	public long getZoneId() {
-	    return zoneId;
-	}
-	
-/**
- * Return the parent zone of this centroid
- * 
- * @return        parent zone of this centroid
- */
-	public Zone getParentZone() {
-		return this.parentZone;
-	}
-	
-/**
- * Set the parent zone of this centroid
- * 
- * @param parentZone         parent zone of this centroid
- */
-	public void setParentZone(Zone parentZone) {
-		this.parentZone = parentZone;
-	}
-	
-}+package org.planit.network.virtual;
+
+import java.util.logging.Logger;
+import javax.annotation.Nonnull;
+
+import org.opengis.geometry.DirectPosition;
+import org.planit.network.Vertex;
+import org.planit.zoning.Zone;
+
+/**
+ * Centroid object
+ * 
+ * @author gman6028
+ *
+ */
+public class Centroid extends Vertex {
+	// Protected
+	
+    /**
+     * Logger for this class
+     */
+    private static final Logger LOGGER = Logger.getLogger(Centroid.class.getName());        
+		
+	/**
+	 * the zone this centroid represents
+	 */
+	protected Zone parentZone;
+	
+	/**
+	 * Location of the Centroid
+	 */
+	protected DirectPosition location = null;
+			
+	// Public
+	
+    /**
+     * Constructor
+     * 
+    * @param parentZone      zone containing this centroid
+    * @param externalId      external Id of link connecting to this centroid
+     */
+	public Centroid(@Nonnull Zone parentZone) {
+		super();
+		this.parentZone = parentZone;
+	}	
+	
+    /**
+     * Constructor
+     * 
+    * @param parentZone      zone containing this centroid
+    * @param externalId      external Id of link connecting to this centroid
+     */
+    public Centroid(@Nonnull Zone parentZone, DirectPosition location) {
+        super();
+        this.parentZone = parentZone;
+        this.location = location;
+    }   	
+	
+		
+	// Getters-Setters
+	
+    /**
+     * Return the parent zone of this centroid
+     * 
+     * @return        parent zone of this centroid
+     */
+	public Zone getParentZone() {
+		return this.parentZone;
+	}
+	
+	/**
+	 * When we want to obtain the internal origin/destination id that relates to the centroid collect the zone id and
+	 * not the centroid's internal id (as thi is a vertex id shared across all vertices (nodes and centroids).
+	 * @return
+	 */
+	public long getZoneId() {
+	    return getParentZone().getId();
+	}
+	
+    /**
+     * When we want to obtain the external origin/destination id that relates to the centroid collect the external zone id
+     * @return
+     */
+    public long getExternalZoneId() {
+        return getParentZone().getExternalId();
+    }	
+	
+    public DirectPosition getLocation() {
+        return location;
+    }
+
+    public void setLocation(DirectPosition location) {
+        this.location = location;
+    }	
+		
+
+}
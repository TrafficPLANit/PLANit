--- conflicted
+++ resolved
@@ -1,125 +1,118 @@
-package org.planit.network.physical.macroscopic;
-
-
-import java.util.logging.Logger;
-
-import javax.annotation.Nonnull;
-
-import org.planit.utils.IdGenerator;
-
-/** 
- * Each macroscopic link segment is of a particular type reflecting segment specific properties. On top of the segment specific properties
- * each segment can have user class specific properties as well. 
- * @author markr
- *
- */
-public class MacroscopicLinkSegmentType {
-		
-    /**
-     * Logger for this class
-     */
-    private static final Logger LOGGER = Logger.getLogger(MacroscopicLinkSegmentType.class.getName());
-        
-	public static final double DEFAULT_MAXIMUM_DENSITY_LANE = 180;
-	
-	// Protected
-		
-	/**
-	 * Unique segment type id
-	 */
-	protected final int id;
-	
-	/**
-	 * name of the link segment type
-	 */
-	protected String name;	
-
-	/**
-	 * Maximum flow, i.e. capacity in veh/h/lane
-	 */
-	protected final double capacityPerLane;
-	
-	/**
-	 * Maximum density in veh/km/lane
-	 */
-<<<<<<< HEAD
-	protected final double maximumDensityPerLane;	
-=======
-	protected final double maximumDensityPerLane; 
->>>>>>> 7499f732
-	
-	/**
-	 * All mode specific properties are captured within this member
-	 */
-	protected final MacroscopicLinkSegmentTypeModeProperties modeProperties;
-		
-/** 
- * Generate next id available
- * 
- * @return    id of this link segment
- */
-	protected static int generateMacroscopicLinkSegmentTypeId() {
-		return IdGenerator.generateId(MacroscopicLinkSegmentType.class);
-	}
-		
-	// Public		
-
-/** 
- * Constructor
- * 
- * @param name                                      name of this link segment type
- * @param capacityPerLane                    capacity per lane of this link segment type
- * @param maximumDensityPerLane     maximum density per lane of this link segment type
- * @param modeProperties                     properties of this link segment type
- */
-	public MacroscopicLinkSegmentType(@Nonnull String name, double capacityPerLane, double maximumDensityPerLane, MacroscopicLinkSegmentTypeModeProperties modeProperties) {
-		this.id = generateMacroscopicLinkSegmentTypeId();
-		this.name = name;
-		this.capacityPerLane = capacityPerLane;
-		this.maximumDensityPerLane = maximumDensityPerLane;
-		this.modeProperties = modeProperties;
-	}
-
-	// Getters - Setters
-	
-	public int getId() {
-		return id;
-	}
-
-	public String getName() {
-		return name;
-	}
-
-	public void setName(String name) {
-		this.name = name;
-	}
-<<<<<<< HEAD
-/*	
-	public double getCapacityPerLane() {
-		return capacityPerLane;
-	}
-	
-	public double getMaximumDensityPerLane() {
-		return maximumDensityPerLane;
-	}
-*/
-    public double getCapacityPerLane() {
-=======
-
-	public double getCapacityPerLane() {
->>>>>>> 7499f732
-        return capacityPerLane;
-    }
-    
-    public double getMaximumDensityPerLane() {
-        return maximumDensityPerLane;
-    }
-	
-	/** reference to internal mode properties
-	 * @return segmentModeProperties
-	 */
-	public MacroscopicLinkSegmentTypeModeProperties getModeProperties(){
-		return modeProperties;
-	}
-
-}+package org.planit.network.physical.macroscopic;
+
+
+import java.util.logging.Logger;
+
+import javax.annotation.Nonnull;
+
+import org.planit.userclass.Mode;
+import org.planit.utils.IdGenerator;
+
+/** 
+ * Each macroscopic link segment is of a particular type reflecting segment specific properties. On top of the segment specific properties
+ * each segment can have user class specific properties as well. 
+ * @author markr
+ *
+ */
+public class MacroscopicLinkSegmentType {
+		
+    /**
+     * Logger for this class
+     */
+    private static final Logger LOGGER = Logger.getLogger(MacroscopicLinkSegmentType.class.getName());
+        
+	public static final double DEFAULT_MAXIMUM_DENSITY_LANE = 180;
+	
+	// Protected
+		
+	/**
+	 * Unique segment type id
+	 */
+	protected final int id;
+	
+	/**
+	 * name of the link segment type
+	 */
+	protected String name;	
+
+	/**
+	 * Maximum flow, i.e. capacity in veh/h/lane
+	 */
+	protected final double capacityPerLane;
+	
+	/**
+	 * Maximum density in veh/km/lane
+	 */
+	protected final double maximumDensityPerLane;	
+	
+	/**
+	 * All mode specific properties are captured within this member
+	 */
+	protected final MacroscopicLinkSegmentTypeModeProperties modeProperties;
+		
+/** 
+ * Generate next id available
+ * 
+ * @return    id of this link segment
+ */
+	protected static int generateMacroscopicLinkSegmentTypeId() {
+		return IdGenerator.generateId(MacroscopicLinkSegmentType.class);
+	}
+		
+	// Public		
+
+/** 
+ * Constructor
+ * 
+ * @param name                                      name of this link segment type
+ * @param capacityPerLane                    capacity per lane of this link segment type
+ * @param maximumDensityPerLane     maximum density per lane of this link segment type
+ * @param modeProperties                     properties of this link segment type
+ */
+	public MacroscopicLinkSegmentType(@Nonnull String name, double capacityPerLane, double maximumDensityPerLane, MacroscopicLinkSegmentTypeModeProperties modeProperties) {
+		this.id = generateMacroscopicLinkSegmentTypeId();
+		this.name = name;
+		this.capacityPerLane = capacityPerLane;
+		this.maximumDensityPerLane = maximumDensityPerLane;
+		this.modeProperties = modeProperties;
+	}
+	
+    /** Verify if mode properties are present for the passed in mode
+     * @param mode
+     * @return true if properties are present, false otherwise
+     */
+    public boolean hasModeProperties(Mode mode) {
+        return modeProperties.hasProperties(mode);
+    }	
+
+	// Getters - Setters
+	
+	public int getId() {
+		return id;
+	}
+
+	public String getName() {
+		return name;
+	}
+
+	public void setName(String name) {
+		this.name = name;
+	}
+	
+	public double getCapacityPerLane() {
+        return capacityPerLane;
+    }
+    
+    public double getMaximumDensityPerLane() {
+        return maximumDensityPerLane;
+    }
+	
+	/** reference to internal mode properties
+	 * @return segmentModeProperties
+	 */
+	public MacroscopicLinkSegmentTypeModeProperties getModeProperties(){
+		return modeProperties;
+	}
+
+
+}
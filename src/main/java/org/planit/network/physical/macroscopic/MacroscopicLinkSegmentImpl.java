package org.planit.network.physical.macroscopic;

import java.util.logging.Logger;

import javax.annotation.Nonnull;

import org.planit.data.MultiKeyPlanItData;
import org.planit.exceptions.PlanItException;
import org.planit.logging.PlanItLogger;
import org.planit.network.physical.LinkSegmentImpl;
import org.planit.utils.network.physical.Link;
import org.planit.utils.network.physical.Mode;
import org.planit.utils.network.physical.macroscopic.MacroscopicLinkSegment;
import org.planit.utils.network.physical.macroscopic.MacroscopicLinkSegmentType;

/**
 * Link segment for macroscopic transport networks.
 *
 * @author markr
 */
public class MacroscopicLinkSegmentImpl extends LinkSegmentImpl implements MacroscopicLinkSegment {

  // Private
  
  /**generated UID */
  private static final long serialVersionUID = 4574164258794764853L;
  
  /** the logger */
  private static final Logger LOGGER = PlanItLogger.createLogger(MacroscopicLinkSegmentImpl.class);
  
	// Protected
 
  /**
   * the link type of this link containing all macroscopic features by user class
   */
  protected MacroscopicLinkSegmentType linkSegmentType = null;

	// Public

	/**
	 * Constructor
	 *
	 * @param parentLink  the parent link of this link segment
	 * @param directionAB direction of travel
	 */
	public MacroscopicLinkSegmentImpl(@Nonnull final Link parentLink, final boolean directionAB) {
		super(parentLink, directionAB);
	}

	/**
	 * Return the total capacity for a specified mode
	 *
	 * Compute the total capacity by multiplying the capacity per lane and number of
	 * lanes
	 *
	 * @return linkSegmentCapacity in PCU
	 */
	@Override
	public double computeCapacity() {
		return getLinkSegmentType().getCapacityPerLane() * getNumberOfLanes();
	}

	/**
	 * Compute the free flow travel time by mode, i.e. when the link's maximum speed
	 * might be capped by the mode's maximum speed
	 *
	 * If the input data are invalid, this method logs the problem and returns a
	 * negative value.
	 *
	 * @param mode mode of travel
	 * @return freeFlowTravelTime for this mode
	 * @throws PlanItException 
	 */
	@Override
	public double computeFreeFlowTravelTime(final Mode mode) throws PlanItException {
		if(!isModeAllowedThroughLink(mode)) {
<<<<<<< HEAD
		  throw new PlanItException("mode not allowed on link segment, no free flow time can be computed");
		}
	  
=======
		  PlanItLogger.severeWithException("Mode not allowed on link segment, no free flow time can be computed");
		}	  
>>>>>>> 9b57a1dd
	  final double linkLength = getParentLink().getLength();
		final double maximumSpeed = getMaximumSpeed(mode);
		double computedMaximumSpeed = maximumSpeed;
	  final double segmentTypeMaximumSpeed = getLinkSegmentType().getModeProperties(mode).getMaxSpeed();
<<<<<<< HEAD

		if ((maximumSpeed == 0.0) && (segmentTypeMaximumSpeed == 0.0)) {
			if (getParentEdge().getVertexA() instanceof Centroid) {
				final long startId = ((Centroid) getParentEdge().getVertexA()).getParentZone().getExternalId();
				final long endId = ((Node) getParentEdge().getVertexB()).getExternalId();
				throw new PlanItException("No maximum speed defined for the origin connectoid from zone " + startId + " to node " + endId + " for mode " + mode.getExternalId());
			} else if (getParentEdge().getVertexB() instanceof Centroid) {
				final long startId = ((Node) getParentEdge().getVertexA()).getExternalId();
				final long endId = ((Centroid) getParentEdge().getVertexB()).getParentZone().getExternalId();
				throw new PlanItException("No maximum speed defined for the destination connectoid from node " + startId + " to zone " + endId + " for mode " + mode.getExternalId());
			} else {
				final long startId = ((Node) getParentEdge().getVertexA()).getExternalId();
				final long endId = ((Node) getParentEdge().getVertexB()).getExternalId();
				throw new PlanItException("No maximum speed defined for network link from anode reference " + startId + " to bnode " + endId + " for mode " + mode.getExternalId());
			}
		}
=======
>>>>>>> 9b57a1dd
		computedMaximumSpeed = Math.min(maximumSpeed, segmentTypeMaximumSpeed);
		return linkLength / computedMaximumSpeed;
	}

  /**
   * Returns whether vehicles of a specified mode are allowed through this link
   * 
   * @param mode the specified mode
   * @return true if vehicles of this mode can drive along this link, false otherwise
   */
  @Override
  public boolean isModeAllowedThroughLink(Mode mode) {
    return linkSegmentType.getModeProperties(mode) != null;
  }

  // getters - setters

  @Override
  public void setLinkSegmentType(final MacroscopicLinkSegmentType linkSegmentType) {
    this.linkSegmentType = linkSegmentType;
  }

  @Override
  public MacroscopicLinkSegmentType getLinkSegmentType() {
    return linkSegmentType;
  }

}<|MERGE_RESOLUTION|>--- conflicted
+++ resolved
@@ -74,37 +74,13 @@
 	@Override
 	public double computeFreeFlowTravelTime(final Mode mode) throws PlanItException {
 		if(!isModeAllowedThroughLink(mode)) {
-<<<<<<< HEAD
 		  throw new PlanItException("mode not allowed on link segment, no free flow time can be computed");
 		}
 	  
-=======
-		  PlanItLogger.severeWithException("Mode not allowed on link segment, no free flow time can be computed");
-		}	  
->>>>>>> 9b57a1dd
 	  final double linkLength = getParentLink().getLength();
 		final double maximumSpeed = getMaximumSpeed(mode);
 		double computedMaximumSpeed = maximumSpeed;
 	  final double segmentTypeMaximumSpeed = getLinkSegmentType().getModeProperties(mode).getMaxSpeed();
-<<<<<<< HEAD
-
-		if ((maximumSpeed == 0.0) && (segmentTypeMaximumSpeed == 0.0)) {
-			if (getParentEdge().getVertexA() instanceof Centroid) {
-				final long startId = ((Centroid) getParentEdge().getVertexA()).getParentZone().getExternalId();
-				final long endId = ((Node) getParentEdge().getVertexB()).getExternalId();
-				throw new PlanItException("No maximum speed defined for the origin connectoid from zone " + startId + " to node " + endId + " for mode " + mode.getExternalId());
-			} else if (getParentEdge().getVertexB() instanceof Centroid) {
-				final long startId = ((Node) getParentEdge().getVertexA()).getExternalId();
-				final long endId = ((Centroid) getParentEdge().getVertexB()).getParentZone().getExternalId();
-				throw new PlanItException("No maximum speed defined for the destination connectoid from node " + startId + " to zone " + endId + " for mode " + mode.getExternalId());
-			} else {
-				final long startId = ((Node) getParentEdge().getVertexA()).getExternalId();
-				final long endId = ((Node) getParentEdge().getVertexB()).getExternalId();
-				throw new PlanItException("No maximum speed defined for network link from anode reference " + startId + " to bnode " + endId + " for mode " + mode.getExternalId());
-			}
-		}
-=======
->>>>>>> 9b57a1dd
 		computedMaximumSpeed = Math.min(maximumSpeed, segmentTypeMaximumSpeed);
 		return linkLength / computedMaximumSpeed;
 	}

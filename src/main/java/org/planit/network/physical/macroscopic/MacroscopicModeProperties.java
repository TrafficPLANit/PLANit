--- conflicted
+++ resolved
@@ -33,12 +33,12 @@
     /**
      * Default max speed in km/h
      */
-    //public static final double DEFAULT_MAX_SPEED = 80;
+    public static final double DEFAULT_MAX_SPEED = 80;
     
     /**
      * Default critical speed, i.e. speed at capacity in km/h
      */
-    //public static final double DEFAULT_CRITICAL_SPEED = 60;
+    public static final double DEFAULT_CRITICAL_SPEED = 60;
 
     /**
      * Constructor
@@ -57,13 +57,12 @@
     /**
      * Constructor adopting default values
      */
-/*
     public MacroscopicModeProperties() {
         super();
-        this.maxSpeed = Default.MAX_SPEED;
-        this.criticalSpeed = Default.CRITICAL_SPEED;
+        this.maxSpeed = DEFAULT_MAX_SPEED;
+        this.criticalSpeed = DEFAULT_CRITICAL_SPEED;
     }
-*/
+
     /**
      * Compare on all content members
      * 
@@ -76,15 +75,9 @@
         if (obj instanceof MacroscopicModeProperties) {
             return super.equals(obj)
                     && Math.abs(this.getMaxSpeed()
-<<<<<<< HEAD
-                            - ((MacroscopicModeProperties) obj).getMaxSpeed()) < Default.DEFAULT_EPSILON
-                    && Math.abs(this.getCriticalSpeed()
-                            - ((MacroscopicModeProperties) obj).getCriticalSpeed()) < Default.DEFAULT_EPSILON;
-=======
                             - ((MacroscopicModeProperties) obj).getMaxSpeed()) < Default.DEFAULT_SPEED_EPSILON
                     && Math.abs(this.getCriticalSpeed()
                             - ((MacroscopicModeProperties) obj).getCriticalSpeed()) < Default.DEFAULT_SPEED_EPSILON;
->>>>>>> f4a7784e
         }
         return false;
     }

--- conflicted
+++ resolved
@@ -1,180 +1,94 @@
-<<<<<<< HEAD
-package org.planit.network.physical;
-
-import java.util.List;
-import javax.annotation.Nonnull;
-
-import org.opengis.geometry.coordinate.LineSegment;
-import org.opengis.geometry.coordinate.LineString;
-import org.planit.exceptions.PlanItException;
-import org.planit.geo.utils.PlanitGeoUtils;
-import org.planit.network.Edge;
-import org.planit.utils.IdGenerator;
-
-/** 
- * Link class connecting two nodes via some geometry. Each link has one or two underlying link segments in a particular direction
- * which may carry additional information for each particular direction of the link.
- * @author markr
- *
- */
-public class Link extends Edge {
-	
-		
-	// Protected
-	
-	/**
-	 * unique internal identifier 
-	 */
-	protected final long linkId;	
-	
-	/**
-	 * Centre-line geometry of the link, including the end node positions
-	 */
-	protected LineString centreLineGeometry = null; 	
-
-	
-	/** generate unique link id
-	 * @return linkId
-	 */
-	protected static long generateLinkId() {
-		return IdGenerator.generateId(Link.class);
-	}	
-	
-	// Public
-	
-	/**
-	 * Constructor which uses GeoTools to calculate link length
-	 * @throws PlanItException 
-	 */
-
-	public Link(@Nonnull Node nodeA,@Nonnull Node nodeB, PlanitGeoUtils planitGeoUtils) throws PlanItException
-	{
-		super(nodeA, nodeB, planitGeoUtils);
-		this.linkId = generateLinkId();
-	}
-
-	/**
-	 * Constructor which injects link length directly
-	 * @throws PlanItException 
-	 */
-	public Link(@Nonnull Node nodeA,@Nonnull Node nodeB, double length) throws PlanItException
-	{
-		super(nodeA, nodeB, length);
-		this.linkId = generateLinkId();
-	}
-	
-	/** Register linkSegment. If there already exists a linkSegment for that direction it is replaced and returned
-	 * @param linkSegment
-	 * @param directionAB
-	 * @return replacedLinkSegment
-	 * @throws PlanItException 
-	 */
-	public LinkSegment registerLinkSegment(LinkSegment linkSegment, boolean directionAB) throws PlanItException {
-		return (LinkSegment) registerEdgeSegment(linkSegment, directionAB);
-	}
-	
-	//TODO - at the moment this method is not used anywhere
-	/**
-	 * recompute length based on internal geometry
-	 */
-	public void recomputeLength(PlanitGeoUtils planitGeoUtils) throws Exception {	
-		if(getCentreLineGeometry() == null) {
-			throw new NullPointerException("geometry to extract length from is null");
-		}
-		List<LineSegment> lineSegments = centreLineGeometry.asLineSegments();		
-		double totalLengthInMeters = 0;	
-		for(LineSegment theSegment : lineSegments)
-		{
-			totalLengthInMeters += planitGeoUtils.getDistanceInMeters(theSegment.getStartPoint(), theSegment.getEndPoint());
-		}	
-		length = totalLengthInMeters;
-	}	
-		
-	// Getters-Setters
-
-	public long getLinkId() {
-		return linkId;
-	}	
-
-	public LineString getCentreLineGeometry() {
-		return centreLineGeometry;
-	}
-	public void setCentreLineGeometry(LineString centreLineGeometry) {
-		this.centreLineGeometry = centreLineGeometry;
-	}
-}
-=======
-package org.planit.network.physical;
-
-import javax.annotation.Nonnull;
-
-import org.opengis.geometry.coordinate.LineString;
-import org.planit.exceptions.PlanItException;
-import org.planit.network.Edge;
-import org.planit.utils.IdGenerator;
-
-/** 
- * Link class connecting two nodes via some geometry. Each link has one or two underlying link segments in a particular direction
- * which may carry additional information for each particular direction of the link.
- * @author markr
- *
- */
-public class Link extends Edge {
-	
-		
-	// Protected
-	
-	/**
-	 * unique internal identifier 
-	 */
-	protected final long linkId;	
-	
-	/**
-	 * Centre-line geometry of the link, including the end node positions
-	 */
-	protected LineString centreLineGeometry = null; 	
-
-	
-	/** generate unique link id
-	 * @return linkId
-	 */
-	protected static long generateLinkId() {
-		return IdGenerator.generateId(Link.class);
-	}	
-	
-	// Public
-	
-	/**
-	 * Constructor which injects link length directly
-	 * @throws PlanItException 
-	 */
-	public Link(@Nonnull Node nodeA,@Nonnull Node nodeB, double length) throws PlanItException
-	{
-		super(nodeA, nodeB, length);
-		this.linkId = generateLinkId();
-	}
-	
-	/** Register linkSegment. If there already exists a linkSegment for that direction it is replaced and returned
-	 * @param linkSegment
-	 * @param directionAB
-	 * @return replacedLinkSegment
-	 * @throws PlanItException 
-	 */
-	public LinkSegment registerLinkSegment(LinkSegment linkSegment, boolean directionAB) throws PlanItException {
-		return (LinkSegment) registerEdgeSegment(linkSegment, directionAB);
-	}
-	
-	// Getters-Setters
-
-	public long getLinkId() {
-		return linkId;
-	}	
-
-	public LineString getCentreLineGeometry() {
-		return centreLineGeometry;
-	}
-	public void setCentreLineGeometry(LineString centreLineGeometry) {
-		this.centreLineGeometry = centreLineGeometry;
-	}
-}
->>>>>>> 4af7bb0c
+package org.planit.network.physical;
+
+import java.util.List;
+
+import javax.annotation.Nonnull;
+
+import org.opengis.geometry.coordinate.LineSegment;
+import org.opengis.geometry.coordinate.LineString;
+import org.planit.exceptions.PlanItException;
+import org.planit.geo.utils.PlanitGeoUtils;
+import org.planit.network.Edge;
+import org.planit.utils.IdGenerator;
+
+/** 
+ * Link class connecting two nodes via some geometry. Each link has one or two underlying link segments in a particular direction
+ * which may carry additional information for each particular direction of the link.
+ * @author markr
+ *
+ */
+public class Link extends Edge {
+	
+		
+	// Protected
+	
+	/**
+	 * unique internal identifier 
+	 */
+	protected final long linkId;	
+	
+	/**
+	 * Centre-line geometry of the link, including the end node positions
+	 */
+	protected LineString centreLineGeometry = null; 	
+
+	
+	/** generate unique link id
+	 * @return linkId
+	 */
+	protected static long generateLinkId() {
+		return IdGenerator.generateId(Link.class);
+	}	
+	
+	// Public
+	
+	/**
+	 * Constructor which injects link length directly
+	 * @throws PlanItException 
+	 */
+	public Link(@Nonnull Node nodeA,@Nonnull Node nodeB, double length) throws PlanItException
+	{
+		super(nodeA, nodeB, length);
+		this.linkId = generateLinkId();
+	}
+	
+	/** Register linkSegment. If there already exists a linkSegment for that direction it is replaced and returned
+	 * @param linkSegment
+	 * @param directionAB
+	 * @return replacedLinkSegment
+	 * @throws PlanItException 
+	 */
+	public LinkSegment registerLinkSegment(LinkSegment linkSegment, boolean directionAB) throws PlanItException {
+		return (LinkSegment) registerEdgeSegment(linkSegment, directionAB);
+	}
+	
+	//TODO - at the moment this method is not used anywhere
+	/**
+	 * recompute length based on internal geometry
+	 */
+	public void recomputeLength(PlanitGeoUtils planitGeoUtils) throws Exception {	
+		if(getCentreLineGeometry() == null) {
+			throw new NullPointerException("geometry to extract length from is null");
+		}
+		List<LineSegment> lineSegments = centreLineGeometry.asLineSegments();		
+		double totalLengthInMeters = 0;	
+		for(LineSegment theSegment : lineSegments)
+		{
+			totalLengthInMeters += planitGeoUtils.getDistanceInMeters(theSegment.getStartPoint(), theSegment.getEndPoint());
+		}	
+		length = totalLengthInMeters;
+	}	
+		
+	// Getters-Setters
+
+	public long getLinkId() {
+		return linkId;
+	}	
+
+	public LineString getCentreLineGeometry() {
+		return centreLineGeometry;
+	}
+	public void setCentreLineGeometry(LineString centreLineGeometry) {
+		this.centreLineGeometry = centreLineGeometry;
+	}
+}
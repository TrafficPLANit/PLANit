package org.planit.zoning;

import java.util.Iterator;
import java.util.Map;
import java.util.TreeMap;
import java.util.logging.Logger;

import javax.annotation.Nonnull;
import org.planit.network.virtual.VirtualNetwork;
import org.planit.trafficassignment.TrafficAssignmentComponent;
import org.planit.utils.IdGenerator;

/**
 * Zoning class which holds a particular zoning
 * 
 * @author markr
 *
 */
public class Zoning extends TrafficAssignmentComponent<Zoning> {
    
    /**
     * Logger for this class
     */
    private static final Logger LOGGER = Logger.getLogger(Zoning.class.getName());
        
    /**
     * Internal class for all zone specific code
     *
     */
    public class Zones implements Iterable<Zone> {
        
/** 
 * Add zone to the internal container.  
 * 
 * @param zone    the zone to be added to this Zoning
 * @return             the zone added
 */
        protected Zone registerZone(@Nonnull Zone zone) {
<<<<<<< HEAD
=======
            //return zoneMap.put(zone.getCentroid().getOdPos(), zone);
>>>>>>> ba185446
            return zoneMap.put(zone.getId(), zone);
        }
        
 /**
  * Returns a zone specified by its external Id
  * 
  * @param externalId      the external Id of the specified zone
  * @return                      the retrieved zone object
  */
        public Zone getZoneByExternalId(long externalId) {
            for (Zone zone : zoneMap.values()) {
                if (zone.getExternalId() == externalId) {
                    return zone;
                }
            }
            return null;
        }

/**
 * Returns iterator through the zones
 * 
 * @return          iterator through the zones
 */
        @Override
        public Iterator<Zone> iterator() {
            return zoneMap.values().iterator();
        }       
        
/** 
 * Create and register new zone to network identified via its id
 * 
 * @param externalId     external Id of this zone
 * @return                     the new zone created
 */
        public Zone createAndRegisterNewZone(long externalId) {
            Zone newZone = new Zone(externalId);
            registerZone(newZone);
            virtualNetwork.centroids.registerCentroid(newZone.getCentroid());
            return newZone;
        }  
        
/**
 * Retrieve zone by its Id
 * 
 * @param id              the id of the zone
 * @return zone         the zone retrieved
 */
        public Zone getZone(long id) {
            return zoneMap.get(id);
        }       
        
/** Collect number of zones on the zoning
 * 
 * @return      the number of zones in this zoning
 */
        public int getNumberOfZones() {
            return zoneMap.size();          
        }
    }   
        
    // Protected
    
    /**
     * unique identifier for this zoning
     */
    protected long id;
    
    /**
     * Map storing all the zones by their row/column in the OD matrix
     */
    protected Map<Long, Zone> zoneMap = new TreeMap<Long, Zone>();

    /**
     * Virtual network holds all the virtual connections to the physical network
     */
    protected final VirtualNetwork virtualNetwork = new VirtualNetwork();
            
    // Public
    
    /**
     * provide access to zones of this zoning
     */
    public Zones zones = new Zones();
    
/**
 * Constructor
 */
    public Zoning() {
        super();
        this.id = IdGenerator.generateId(Zoning.class);
    }
        
    // Public - getters - setters
    
/**
 * Get the id for this zoning
 * 
 * @return          id for this zoning
 */
    public long getId() {
        return this.id;
    }
    
/**
 * Get the virtual network for this zoning
 * 
 * @return          the virtual network for this zoning
 */
    public VirtualNetwork getVirtualNetwork() {
        return this.virtualNetwork;
    }

}<|MERGE_RESOLUTION|>--- conflicted
+++ resolved
@@ -36,12 +36,7 @@
  * @return             the zone added
  */
         protected Zone registerZone(@Nonnull Zone zone) {
-<<<<<<< HEAD
-=======
-            //return zoneMap.put(zone.getCentroid().getOdPos(), zone);
->>>>>>> ba185446
-            return zoneMap.put(zone.getId(), zone);
-        }
+            return zoneMap.put(zone.getId(), zone);        }
         
  /**
   * Returns a zone specified by its external Id

--- conflicted
+++ resolved
@@ -1,47 +1,3 @@
-<<<<<<< HEAD
-package org.planit.constants;
-
-import java.math.BigInteger;
-
-import org.geotools.referencing.crs.DefaultGeographicCRS;
-import org.opengis.referencing.crs.CoordinateReferenceSystem;
-
-/**
- * Default values used for the population of Java classes when a value is not set in the XML input file
- * 
- * @author gman6028
- *
- */
-public class Default {
-	
-	public static final double CONNECTOID_LENGTH = 1.0;
-	
-	public static final String USER_CLASS_NAME = "Default";
-	public static final BigInteger USER_CLASS_ID = new BigInteger("1");
-	public static final BigInteger USER_CLASS_MODE_REF = new BigInteger("1");
-	public static final BigInteger USER_CLASS_TRAVELLER_TYPE = new BigInteger("1"); 
-	
-	public static final String TRAVELLER_TYPE_NAME = "Default";
-	public static final BigInteger TRAVELLER_TYPE_ID = new BigInteger("1");
-	public static final String SEPARATOR = ",";
-	
-	public static CoordinateReferenceSystem COORDINATE_REFERENCE_SYSTEM;
-	public static final float LANE_CAPACITY = 1800.0f;
-	public static final float MAXIMUM_LANE_DENSITY = 180.0f;
-	
-	public static final double ALPHA = 0.5;
-	public static final double BETA = 4.0;
-
-	public static final double DEFAULT_EPSILON = 0.000001;
-    public static final double MAX_SPEED = 80;
-    public static final double CRITICAL_SPEED = 60;
-
-
-    static {
-    	COORDINATE_REFERENCE_SYSTEM = new DefaultGeographicCRS(DefaultGeographicCRS.WGS84);
-    }
-}
-=======
 package org.planit.constants;
 
 import org.geotools.referencing.crs.DefaultGeographicCRS;
@@ -73,5 +29,4 @@
     static {
     	COORDINATE_REFERENCE_SYSTEM = new DefaultGeographicCRS(DefaultGeographicCRS.WGS84);
     }
-}
->>>>>>> f4a7784e
+}
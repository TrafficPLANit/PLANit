package org.planit.userclass;

import java.util.HashMap;
import java.util.Map;

import org.planit.utils.misc.IdGenerator;
import org.planit.utils.network.physical.Mode;

/**
 * A user class defines a combination of one or more characteristics of users in
 * an aggregate representation of traffic which partially dictate how they
 * behave in traffic assignment.
 *
 * @author markr
 *
 */
public class UserClass {

    public static final String  	DEFAULT_NAME = "Default";
    public static final int      	DEFAULT_EXTERNAL_ID = 1;
    public static final int       	DEFAULT_MODE_REF = 1;
    public static final int       	DEFAULT_TRAVELLER_TYPE = 1;

    /**
     * id of this user class
     */
    private final long id;

    /**
     * External Id of this user class
     */
    private long externalId;
    
    /**
     * Name of this user class
     */
    private final String name;

    /**
     * Mode of travel of this user class
     */
    private final Mode mode;

    /**
     * Traveler type of this user class
     */
    private final TravelerType travellerType;

    /**
     * Map to store registered user classes by Id
     */
    private static Map<Long, UserClass> userClasses = new HashMap<Long, UserClass>();
    
    /**
<<<<<<< HEAD
     * Constructor of user class
     *
     * @param name
     *            the name of this user class
     * @param mode
     *            the mode of travel
     * @param travellerType
     *            the traveller type
     */
    public UserClass(final String name, final Mode mode, final TravelerType travellerType) {
        this.id = IdGenerator.generateId(UserClass.class);
        this.name = name;
        this.mode = mode;
        this.travellerType = travellerType;
        userClasses.put(this.id, this);
    }


    /**
     * Constructor of user class
     *
     * @param id id of this user class
     * @param name name of this user class
     * @param mode the mode of travel
     * @param travelerType the travelerType
     */
    public UserClass(final long id, final String name, final Mode mode, final TravelerType travelerType) {
        this.id = id;
=======
     * Map to store registered user classes by external Id
     */
    private static Map<Long, UserClass> userClassesByExternalId = new HashMap<Long, UserClass>();

    /**
     * Constructor of user class
     * 
     * @param externalId external id of this user class
     * @param name the name of this user class
     * @param mode the mode of travel
     * @param travellerType the traveller type
     */
    public UserClass(long externalId, String name, Mode mode, TravelerType travellerType) {
        this.id = IdGenerator.generateId(UserClass.class);
        this.externalId = externalId;
        this.name = name;
        this.mode = mode;
        this.travellerType = travellerType;
        userClasses.put(this.id, this);
        userClassesByExternalId.put(this.externalId, this);
    }

    /**
     * Constructor of user class
     * 
     * @param externalId external id of this user class
     * @param name name of this user class
     * @param modeExternalId external id of mode of travel
     * @param travellerTypeId if of traveller type
     */
    public UserClass(long externalId, String name, long modeExternalId, long travellerTypeId) {
        this.id = IdGenerator.generateId(UserClass.class);
        this.externalId = externalId;
>>>>>>> ff321c3d
        this.name = name;
        this.travellerType = travelerType;
        this.mode = mode;
        userClasses.put(this.id, this);
        userClassesByExternalId.put(this.externalId, this);
    }

    /**
     * Retrieve user class by id
<<<<<<< HEAD
     *
     * @param id
     *            id of user class to be retrieve
=======
     * 
     * @param id  id of user class to be retrieve
>>>>>>> ff321c3d
     * @return retrieved user class
     */
    public static UserClass getById(final long id) {
        return userClasses.get(id);
    }
    
    /**
<<<<<<< HEAD
     * Store user class by its id
     *
     * @param userClass
     *            the user class to be stored
     */
    public static void putById(final UserClass userClass) {
        userClasses.put(userClass.getId(), userClass);
=======
     * Retrieve user class by external id
     * 
     * @param externalId  externalId of user class to be retrieve
     * @return retrieved user class
     */
    public static UserClass getByExternalId(long externalId) {
    	return userClassesByExternalId.get(externalId);
>>>>>>> ff321c3d
    }

    /**
     * Get the traveller type of this user class
     *
     * @return TravellerType of this user class
     */
    public TravelerType getTravellerType() {
        return travellerType;
    }

    /**
     * Get the id of this user class
     *
     * @return id of this user class
     */
    public long getId() {
        return id;
    }

    /**
     * Get the name of this user class
     *
     * @return the name of this user class
     */
    public String getName() {
        return name;
    }

    /**
     * Return the mode of travel of this user class
     *
     * @return Mode of this user class
     */
    public Mode getMode() {
        return mode;
    }

<<<<<<< HEAD
=======
    /**
     * Return the id of the mode of this user class
     * 
     * @return id of the mode of this user class
     */
    public long getModeExternalId() {
        return modeExternalId;
    }

    /**
     * Return the id of the traveller type of this user class
     * 
     * @return id of the traveller type of this user class
     */
    public long getTravellerTypeId() {
        return travellerTypeId;
    }
    
    /**
     * Get the external id of this user class
     * 
     * @return external id of this user class
     */
    public long getExternalId() {
    	return externalId;
    }

>>>>>>> ff321c3d
}<|MERGE_RESOLUTION|>--- conflicted
+++ resolved
@@ -30,7 +30,7 @@
      * External Id of this user class
      */
     private long externalId;
-    
+
     /**
      * Name of this user class
      */
@@ -50,9 +50,8 @@
      * Map to store registered user classes by Id
      */
     private static Map<Long, UserClass> userClasses = new HashMap<Long, UserClass>();
-    
+
     /**
-<<<<<<< HEAD
      * Constructor of user class
      *
      * @param name
@@ -81,83 +80,32 @@
      */
     public UserClass(final long id, final String name, final Mode mode, final TravelerType travelerType) {
         this.id = id;
-=======
-     * Map to store registered user classes by external Id
-     */
-    private static Map<Long, UserClass> userClassesByExternalId = new HashMap<Long, UserClass>();
-
-    /**
-     * Constructor of user class
-     * 
-     * @param externalId external id of this user class
-     * @param name the name of this user class
-     * @param mode the mode of travel
-     * @param travellerType the traveller type
-     */
-    public UserClass(long externalId, String name, Mode mode, TravelerType travellerType) {
-        this.id = IdGenerator.generateId(UserClass.class);
-        this.externalId = externalId;
-        this.name = name;
-        this.mode = mode;
-        this.travellerType = travellerType;
-        userClasses.put(this.id, this);
-        userClassesByExternalId.put(this.externalId, this);
-    }
-
-    /**
-     * Constructor of user class
-     * 
-     * @param externalId external id of this user class
-     * @param name name of this user class
-     * @param modeExternalId external id of mode of travel
-     * @param travellerTypeId if of traveller type
-     */
-    public UserClass(long externalId, String name, long modeExternalId, long travellerTypeId) {
-        this.id = IdGenerator.generateId(UserClass.class);
-        this.externalId = externalId;
->>>>>>> ff321c3d
         this.name = name;
         this.travellerType = travelerType;
         this.mode = mode;
         userClasses.put(this.id, this);
-        userClassesByExternalId.put(this.externalId, this);
     }
 
     /**
      * Retrieve user class by id
-<<<<<<< HEAD
      *
-     * @param id
-     *            id of user class to be retrieve
-=======
-     * 
      * @param id  id of user class to be retrieve
->>>>>>> ff321c3d
      * @return retrieved user class
      */
     public static UserClass getById(final long id) {
         return userClasses.get(id);
     }
-    
+
     /**
-<<<<<<< HEAD
-     * Store user class by its id
+     * Retrieve user class by external id
      *
-     * @param userClass
-     *            the user class to be stored
+     * @param externalId  externalId of user class to be retrieve
+     * @return retrieved user class
      */
     public static void putById(final UserClass userClass) {
         userClasses.put(userClass.getId(), userClass);
-=======
-     * Retrieve user class by external id
-     * 
-     * @param externalId  externalId of user class to be retrieve
-     * @return retrieved user class
-     */
-    public static UserClass getByExternalId(long externalId) {
-    	return userClassesByExternalId.get(externalId);
->>>>>>> ff321c3d
     }
+
 
     /**
      * Get the traveller type of this user class
@@ -195,34 +143,13 @@
         return mode;
     }
 
-<<<<<<< HEAD
-=======
-    /**
-     * Return the id of the mode of this user class
-     * 
-     * @return id of the mode of this user class
-     */
-    public long getModeExternalId() {
-        return modeExternalId;
-    }
-
-    /**
-     * Return the id of the traveller type of this user class
-     * 
-     * @return id of the traveller type of this user class
-     */
-    public long getTravellerTypeId() {
-        return travellerTypeId;
-    }
-    
     /**
      * Get the external id of this user class
-     * 
+     *
      * @return external id of this user class
      */
     public long getExternalId() {
     	return externalId;
     }
 
->>>>>>> ff321c3d
 }
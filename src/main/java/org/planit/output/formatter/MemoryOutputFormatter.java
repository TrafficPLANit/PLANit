--- conflicted
+++ resolved
@@ -98,7 +98,6 @@
    * @param linkOutputTypeAdapter output adapter to provide methods to get the property values
    * @param mode the current mode
    * @param timePeriod the current time period
-<<<<<<< HEAD
     * @throws PlanItException thrown if there is an error
    */
   private void updateOutputAndKeyValuesForLink(MultiKeyPlanItData multiKeyPlanItData, OutputProperty[] outputProperties,
@@ -106,16 +105,6 @@
       LinkOutputTypeAdapter linkOutputTypeAdapter, Mode mode, TimePeriod timePeriod)
       throws PlanItException {
     if (linkOutputTypeAdapter.isFlowPositive(linkSegment, mode)) {
-=======
-   * @param recordLinksWithZeroFlow true if links with zero flow are to be recorded
-   * @throws PlanItException thrown if there is an error
-   */
-  private void updateOutputAndKeyValuesForLink(MultiKeyPlanItData multiKeyPlanItData, OutputProperty[] outputProperties,
-      OutputProperty[] outputKeys, LinkSegment linkSegment,
-      LinkOutputTypeAdapter linkOutputTypeAdapter, Mode mode, TimePeriod timePeriod, boolean recordLinksWithZeroFlow)
-      throws PlanItException {
-    if (recordLinksWithZeroFlow || linkOutputTypeAdapter.isFlowPositive(linkSegment, mode)) {
->>>>>>> f2c28cf1
       updateOutputAndKeyValues(multiKeyPlanItData, outputProperties, outputKeys, (label) -> {
         return linkOutputTypeAdapter.getLinkOutputPropertyValue(label, linkSegment, mode, timePeriod, outputTimeUnit
             .getMultiplier());
@@ -139,10 +128,6 @@
       OutputProperty[] outputKeys,
       ODMatrixIterator odMatrixIterator, ODOutputTypeAdapter odOutputTypeAdapter, Mode mode, TimePeriod timePeriod)
       throws PlanItException {
-<<<<<<< HEAD
-=======
-    odMatrixIterator.next();
->>>>>>> f2c28cf1
     updateOutputAndKeyValues(multiKeyPlanItData, outputProperties, outputKeys, (label) -> {
       return odOutputTypeAdapter.getODOutputPropertyValue(label, odMatrixIterator, mode, timePeriod, outputTimeUnit
           .getMultiplier());
@@ -155,7 +140,7 @@
    * @param multiKeyPlanItData multikey data object to store values
    * @param outputProperties OutputProperty array of result types to be recorded
    * @param outputKeys OutputProperty array of key types to be recorded
-   * @param odPathIterator ODPathIterator to iterate through matrix of paths
+   * @param odRouteIterator ODRouteIterator to iterate through matrix of paths
    * @param pathOutputTypeAdapter PathOutputTypeAdapter to provide methods to get the property
    *          values
    * @param mode the current mode
@@ -166,11 +151,10 @@
 
   private void updateOutputAndKeyValuesForPath(MultiKeyPlanItData multiKeyPlanItData, OutputProperty[] outputProperties,
       OutputProperty[] outputKeys,
-      ODRouteIterator odPathIterator, RouteOutputTypeAdapter pathOutputTypeAdapter, Mode mode, TimePeriod timePeriod,
+      ODRouteIterator odRouteIterator, RouteOutputTypeAdapter pathOutputTypeAdapter, Mode mode, TimePeriod timePeriod,
       RouteIdType pathIdType) throws PlanItException {
-    odPathIterator.next();
     updateOutputAndKeyValues(multiKeyPlanItData, outputProperties, outputKeys, (label) -> {
-      return pathOutputTypeAdapter.getRouteOutputPropertyValue(label, odPathIterator, mode, timePeriod, pathIdType);
+      return pathOutputTypeAdapter.getRouteOutputPropertyValue(label, odRouteIterator, mode, timePeriod, pathIdType);
     });
   }
 
@@ -245,18 +229,12 @@
     for (Mode mode : modes) {
       MultiKeyPlanItData multiKeyPlanItData = new MultiKeyPlanItData(outputKeys, outputProperties);
       for (LinkSegment linkSegment : linkOutputTypeAdapter.getPhysicalLinkSegments()) {
-<<<<<<< HEAD
         if (outputTypeConfiguration.isRecordZeroFlow() || linkOutputTypeAdapter.isFlowPositive(linkSegment,
             mode)) {
           updateOutputAndKeyValuesForLink(multiKeyPlanItData, outputProperties, outputKeys, linkSegment,
               linkOutputTypeAdapter, mode, timePeriod);
         }
 
-=======
-        updateOutputAndKeyValuesForLink(multiKeyPlanItData, outputProperties, outputKeys, linkSegment,
-            linkOutputTypeAdapter, mode, timePeriod,
-            outputTypeConfiguration.isRecordLinksWithZeroFlow());
->>>>>>> f2c28cf1
       }
       timeModeOutputTypeIterationDataMap.put(mode, timePeriod, iterationIndex, outputType, multiKeyPlanItData);
     }
@@ -298,17 +276,12 @@
       MultiKeyPlanItData multiKeyPlanItData = new MultiKeyPlanItData(outputKeys, outputProperties);
       ODSkimMatrix odSkimMatrix = odOutputTypeAdapter.getODSkimMatrix(subOutputType, mode);
       for (ODMatrixIterator odMatrixIterator = odSkimMatrix.iterator(); odMatrixIterator.hasNext();) {
-<<<<<<< HEAD
         odMatrixIterator.next();
         if (outputTypeConfiguration.isRecordZeroFlow() || ((Double) odOutputTypeAdapter.getODOutputPropertyValue(
             OutputProperty.OD_COST, odMatrixIterator, mode, timePeriod, outputTimeUnit.getMultiplier())) > 0.0) {
           updateOutputAndKeyValuesForOD(multiKeyPlanItData, outputProperties, outputKeys, odMatrixIterator,
               odOutputTypeAdapter, mode, timePeriod);
         }
-=======
-        updateOutputAndKeyValuesForOD(multiKeyPlanItData, outputProperties, outputKeys, odMatrixIterator,
-            odOutputTypeAdapter, mode, timePeriod);
->>>>>>> f2c28cf1
       }
       timeModeOutputTypeIterationDataMap.put(mode, timePeriod, iterationIndex, outputType, multiKeyPlanItData);
     }
@@ -343,7 +316,6 @@
     for (Mode mode : modes) {
       MultiKeyPlanItData multiKeyPlanItData = new MultiKeyPlanItData(outputKeys, outputProperties);
       ODRouteMatrix odPathMatrix = pathOutputTypeAdapter.getODPathMatrix(mode);
-<<<<<<< HEAD
       for (ODRouteIterator odRouteIterator = odPathMatrix.iterator(); odRouteIterator.hasNext();) {
         odRouteIterator.next();
         if (outputTypeConfiguration.isRecordZeroFlow() || (odRouteIterator.getCurrentValue() != null)) {
@@ -351,12 +323,6 @@
               pathOutputTypeAdapter, mode, timePeriod,
               pathOutputTypeConfiguration.getPathIdType());
         }
-=======
-      for (ODRouteIterator odPathIterator = odPathMatrix.iterator(); odPathIterator.hasNext();) {
-        updateOutputAndKeyValuesForPath(multiKeyPlanItData, outputProperties, outputKeys, odPathIterator,
-            pathOutputTypeAdapter, mode, timePeriod,
-            pathOutputTypeConfiguration.getPathIdType());
->>>>>>> f2c28cf1
       }
       timeModeOutputTypeIterationDataMap.put(mode, timePeriod, iterationIndex, outputType, multiKeyPlanItData);
     }

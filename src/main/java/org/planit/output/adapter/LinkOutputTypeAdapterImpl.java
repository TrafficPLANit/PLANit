--- conflicted
+++ resolved
@@ -10,7 +10,6 @@
 import org.planit.output.formatter.OutputFormatter;
 import org.planit.output.property.OutputProperty;
 import org.planit.time.TimePeriod;
-import org.planit.trafficassignment.TraditionalStaticAssignment;
 import org.planit.trafficassignment.TrafficAssignment;
 import org.planit.utils.network.physical.LinkSegment;
 import org.planit.utils.network.physical.Mode;
@@ -56,7 +55,28 @@
     }
     MacroscopicLinkSegment macroscopicLinkSegment = (MacroscopicLinkSegment) linkSegment;
     return macroscopicLinkSegment.getLinkSegmentType().getName();
-<<<<<<< HEAD
+  }
+
+  /**
+   * Returns the maximum density of the current link
+   * 
+   * @param linkSegment LinkSegment containing data which may be required
+   * @return the flow density of the current link
+   * @throws PlanItException thrown if there is an error
+   */
+  /**
+   * Returns the flow density of the current link
+   * 
+   * @param linkSegment LinkSegment containing data which may be required
+   * @return the flow density of the current link
+   * @throws PlanItException thrown if there is an error
+   */
+  protected double getMaximumDensity(LinkSegment linkSegment) throws PlanItException {
+    if (!(linkSegment instanceof MacroscopicLinkSegment)) {
+      throw new PlanItException("Tried to density per lane across an object which is not a MacroscopicLinkSegment.");
+    }
+    MacroscopicLinkSegment macroscopicLinkSegment = (MacroscopicLinkSegment) linkSegment;
+    return macroscopicLinkSegment.getLinkSegmentType().getMaximumDensityPerLane();
   }
 
   /**
@@ -69,43 +89,6 @@
   protected Object getDownstreamNodeExternalId(LinkSegment linkSegment) throws PlanItException {
     return ((Node) linkSegment.getDownstreamVertex()).getExternalId();
   }
-=======
-	}
-	
-  /** 
-   * Returns the maximum density of the current link 
-   *  
-   * @param linkSegment LinkSegment containing data which may be required 
-   * @return the flow density of the current link 
-   * @throws PlanItException thrown if there is an error  
-   */ 
-  /** 
-   * Returns the flow density of the current link 
-   *  
-   * @param linkSegment LinkSegment containing data which may be required 
-   * @return the flow density of the current link 
-   * @throws PlanItException thrown if there is an error  
-   */ 
-  protected double getMaximumDensity(LinkSegment linkSegment) throws PlanItException { 
-    if (!(linkSegment instanceof MacroscopicLinkSegment)) { 
-      throw new PlanItException(  
-          "Tried to density per lane across an object which is not a MacroscopicLinkSegment."); 
-    } 
-    MacroscopicLinkSegment macroscopicLinkSegment = (MacroscopicLinkSegment) linkSegment; 
-    return macroscopicLinkSegment.getLinkSegmentType().getMaximumDensityPerLane();  
-  } 
-
-	/**
-	 * Returns the external Id of the downstream node
-	 * 
-	 * @param linkSegment LinkSegment object containing the required data
-	 * @return he external Id of the downstream node
-	 * @throws PlanItException thrown if there is an error
-	 */
-	protected Object getDownstreamNodeExternalId(LinkSegment linkSegment) throws PlanItException {
-		return ((Node) linkSegment.getDownstreamVertex()).getExternalId();
-	}
->>>>>>> f811ed77
 
   /**
    * Returns the Id of the downstream node
@@ -279,13 +262,6 @@
    */
   @Override
   public Object getLinkOutputPropertyValue(OutputProperty outputProperty, LinkSegment linkSegment, Mode mode, TimePeriod timePeriod, double timeUnitMultiplier) {
-    if (outputProperty.equals(OutputProperty.DENSITY)) {
-      if (trafficAssignment instanceof TraditionalStaticAssignment) {
-        String errorMessage = "Attempt made to output property DENSITY for Traditional Static Assignment.  This is not allowed.";
-        LOGGER.severe(errorMessage);
-        return new PlanItException(errorMessage);
-      }
-    }
     try {
       Object obj = getCommonPropertyValue(outputProperty, mode, timePeriod);
       if (obj != null) {
@@ -294,8 +270,6 @@
       switch (outputProperty) {
       case CAPACITY_PER_LANE:
         return getCapacityPerLane(linkSegment);
-      case DENSITY:
-        return LinkSegment.MAX_DENSITY;
       case DOWNSTREAM_NODE_EXTERNAL_ID:
         return getDownstreamNodeExternalId(linkSegment);
       case DOWNSTREAM_NODE_ID:
@@ -308,6 +282,8 @@
         return getLinkSegmentExternalId(linkSegment);
       case LINK_SEGMENT_ID:
         return getLinkSegmentId(linkSegment);
+      case MAX_DENSITY:
+        return getMaximumDensity(linkSegment);
       case MAXIMUM_SPEED:
         return getMaximumSpeed(linkSegment, mode);
       case NUMBER_OF_LANES:
@@ -326,76 +302,6 @@
     } catch (PlanItException e) {
       return e;
     }
-<<<<<<< HEAD
-  }
-
-=======
-	
-    /**
-     * Return the value of a specified output property of a link segment
-     * 
-     * The DENSITY case should never be called for TraditionalStaticAssignment.
-     * 
-     * @param outputProperty the specified output property
-     * @param linkSegment the specified link segment
-     * @param mode the current mode
-     * @param timePeriod the current time period
-     * @param timeUnitMultiplier the multiplier for time units 
-     * @return the value of the specified output property (or an Exception if an error occurs)
-     */
-	@Override
-	public Object getLinkOutputPropertyValue(OutputProperty outputProperty, LinkSegment linkSegment, Mode mode,
-			TimePeriod timePeriod, double timeUnitMultiplier) {
-	  if (outputProperty.equals(OutputProperty.DENSITY)) {
-	    if (trafficAssignment instanceof TraditionalStaticAssignment) {
-	      String errorMessage = "Attempt made to output property DENSITY for Traditional Static Assignment.  This is not allowed.";
-	      LOGGER.severe(errorMessage);
-	      return new PlanItException(errorMessage);
-	    }
-	  }
-		try {
-			Object obj = getCommonPropertyValue(outputProperty, mode, timePeriod);
-			if (obj != null) {
-				return obj;
-			}
-			switch (outputProperty) {
-			case CAPACITY_PER_LANE:
-				return getCapacityPerLane(linkSegment);
-			case DENSITY: 
-			  return null; 
-			case DOWNSTREAM_NODE_EXTERNAL_ID:
-				return getDownstreamNodeExternalId(linkSegment);
-			case DOWNSTREAM_NODE_ID:
-				return getDownstreamNodeId(linkSegment);
-			case DOWNSTREAM_NODE_LOCATION:
-				return getDownstreamNodeLocation(linkSegment);
-			case LENGTH:
-				return getLength(linkSegment);
-			case LINK_SEGMENT_EXTERNAL_ID:
-				return getLinkSegmentExternalId(linkSegment);
-			case LINK_SEGMENT_ID:
-				return getLinkSegmentId(linkSegment);
-			case MAX_DENSITY:
-			  return getMaximumDensity(linkSegment); 
-			case MAXIMUM_SPEED:
-				return getMaximumSpeed(linkSegment, mode);
-			case NUMBER_OF_LANES:
-				return getNumberOfLanes(linkSegment);
-			case UPSTREAM_NODE_EXTERNAL_ID:
-				return getUpstreamNodeExternalId(linkSegment);
-			case UPSTREAM_NODE_ID:
-				return getUpstreamNodeId(linkSegment);
-			case UPSTREAM_NODE_LOCATION:
-				return getUpstreamNodeLocation(linkSegment);
-			case LINK_TYPE:
-				return getLinkType(linkSegment);
-			default:
-				return null;
-			}
-		} catch (PlanItException e) {
-			return e;
-		}
-	}
- 
->>>>>>> f811ed77
+  }
+
 }
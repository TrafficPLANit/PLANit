--- conflicted
+++ resolved
@@ -12,26 +12,6 @@
  */
 public enum OutputProperty {
 
-<<<<<<< HEAD
-  DENSITY("org.planit.output.property.DensityOutputProperty"), LINK_SEGMENT_ID("org.planit.output.property.LinkSegmentIdOutputProperty"),
-  LINK_SEGMENT_EXTERNAL_ID("org.planit.output.property.LinkSegmentExternalIdOutputProperty"), MODE_ID("org.planit.output.property.ModeIdOutputProperty"),
-  MODE_EXTERNAL_ID("org.planit.output.property.ModeExternalIdOutputProperty"), MAX_DENSITY("org.planit.output.property.MaximumDensityOutputProperty"),
-  MAXIMUM_SPEED("org.planit.output.property.MaximumSpeedOutputProperty"), CALCULATED_SPEED("org.planit.output.property.CalculatedSpeedOutputProperty"),
-  FLOW("org.planit.output.property.FlowOutputProperty"), LENGTH("org.planit.output.property.LengthOutputProperty"),
-  UPSTREAM_NODE_ID("org.planit.output.property.UpstreamNodeIdOutputProperty"), UPSTREAM_NODE_EXTERNAL_ID("org.planit.output.property.UpstreamNodeExternalIdOutputProperty"),
-  DOWNSTREAM_NODE_ID("org.planit.output.property.DownstreamNodeIdOutputProperty"), DOWNSTREAM_NODE_EXTERNAL_ID("org.planit.output.property.DownstreamNodeExternalIdOutputProperty"),
-  CAPACITY_PER_LANE("org.planit.output.property.CapacityPerLaneOutputProperty"), NUMBER_OF_LANES("org.planit.output.property.NumberOfLanesOutputProperty"),
-  LINK_COST("org.planit.output.property.LinkCostOutputProperty"), OD_COST("org.planit.output.property.ODCostOutputProperty"),
-  DOWNSTREAM_NODE_LOCATION("org.planit.output.property.DownstreamNodeLocationOutputProperty"),
-  UPSTREAM_NODE_LOCATION("org.planit.output.property.UpstreamNodeLocationOutputProperty"), ITERATION_INDEX("org.planit.output.property.IterationIndexOutputProperty"),
-  ORIGIN_ZONE_ID("org.planit.output.property.OriginZoneIdOutputProperty"), ORIGIN_ZONE_EXTERNAL_ID("org.planit.output.property.OriginZoneExternalIdOutputProperty"),
-  DESTINATION_ZONE_ID("org.planit.output.property.DestinationZoneIdOutputProperty"),
-  DESTINATION_ZONE_EXTERNAL_ID("org.planit.output.property.DestinationZoneExternalIdOutputProperty"), TIME_PERIOD_ID("org.planit.output.property.TimePeriodIdOutputProperty"),
-  TIME_PERIOD_EXTERNAL_ID("org.planit.output.property.TimePeriodExternalIdOutputProperty"), RUN_ID("org.planit.output.property.RunIdOutputProperty"),
-  PATH_STRING("org.planit.output.property.PathOutputStringProperty"), PATH_ID("org.planit.output.property.PathIdOutputProperty"),
-  VC_RATIO("org.planit.output.property.VCRatioOutputProperty"), COST_TIMES_FLOW("org.planit.output.property.CostTimesFlowOutputProperty"),
-  LINK_TYPE("org.planit.output.property.LinkTypeOutputProperty");
-=======
 	DENSITY("org.planit.output.property.DensityOutputProperty"),
 	LINK_SEGMENT_ID("org.planit.output.property.LinkSegmentIdOutputProperty"),
 	LINK_SEGMENT_EXTERNAL_ID("org.planit.output.property.LinkSegmentExternalIdOutputProperty"),
@@ -65,65 +45,63 @@
 	VC_RATIO("org.planit.output.property.VCRatioOutputProperty"),
 	COST_TIMES_FLOW("org.planit.output.property.CostTimesFlowOutputProperty"),
 	LINK_TYPE("org.planit.output.property.LinkTypeOutputProperty");
->>>>>>> bddf9277
 
   /** the logger */
-  private static final Logger LOGGER = Logger.getLogger(OutputProperty.class.getCanonicalName());
+  private static final Logger LOGGER = Logger.getLogger(OutputProperty.class.getCanonicalName());   
 
-  private final String value;
+	private final String value;
 
-  OutputProperty(String v) {
-    value = v;
-  }
+	OutputProperty(String v) {
+		value = v;
+	}
 
-  /**
-   * Return the String value associated with this enumeration value (the fully qualified class name)
-   * 
-   * @return the class name associated with this enumeration value
-   */
-  public String value() {
-    return value;
-  }
+	/**
+	 * Return the String value associated with this enumeration value (the fully qualified class name)
+	 * 
+	 * @return the class name associated with this enumeration value
+	 */
+	public String value() {
+		return value;
+	}
 
-  /**
-   * Returns the enumeration value associated with the specified class name
-   * 
-   * @param v the specified class name
-   * @return the enumeration value associated with this class name
-   */
-  public static OutputProperty fromValue(String v) {
-    for (OutputProperty outputProperty : OutputProperty.values()) {
-      if (outputProperty.value.equals(v)) {
-        return outputProperty;
-      }
-    }
-    throw new IllegalArgumentException(v);
-  }
+	/**
+	 * Returns the enumeration value associated with the specified class name
+	 * 
+	 * @param v the specified class name
+	 * @return the enumeration value associated with this class name
+	 */
+	public static OutputProperty fromValue(String v) {
+		for (OutputProperty outputProperty : OutputProperty.values()) {
+			if (outputProperty.value.equals(v)) {
+				return outputProperty;
+			}
+		}
+		throw new IllegalArgumentException(v);
+	}
 
-  /**
-   * Returns the enumeration value associated with a specified header name (the header name in input and output files)
-   * 
-   * @param name the header name
-   * @return the enumeration associated with the specified header name
-   * @throws PlanItException if the name is not associated with any output property
-   */
-  public static OutputProperty fromHeaderName(String name) throws PlanItException {
-    try {
-      for (OutputProperty outputProperty : OutputProperty.values()) {
-        Class<?> entityClass = Class.forName(outputProperty.value);
-        BaseOutputProperty baseOutputProperty = (BaseOutputProperty) entityClass.getDeclaredConstructor().newInstance();
-        if (baseOutputProperty.getName().equals(name)) {
-          return outputProperty;
-        }
-      }
-      String errorMessage = "The header name " + name + " is not associated with any output property.";
+	/**
+	 * Returns the enumeration value associated with a specified header name (the header name in input and output files)
+	 * 
+	 * @param name the header name
+	 * @return the enumeration associated with the specified header name
+	 * @throws PlanItException if the name is not associated with any output property
+	 */
+	public static OutputProperty fromHeaderName(String name) throws PlanItException {
+		try {
+			for (OutputProperty outputProperty : OutputProperty.values()) {
+				Class<?> entityClass = Class.forName(outputProperty.value);
+				BaseOutputProperty baseOutputProperty = (BaseOutputProperty) entityClass.getDeclaredConstructor()
+						.newInstance();
+				if (baseOutputProperty.getName().equals(name)) {
+					return outputProperty;
+				}
+			}
+			String errorMessage = "The header name " + name + " is not associated with any output property.";
+      LOGGER.severe(errorMessage);
       throw new PlanItException(errorMessage);
-    } catch (PlanItException e) {
-      throw new PlanItException(e);
-    } catch (Exception e) {
-      LOGGER.severe(e.getMessage());
-      throw new PlanItException("Error when colecting output property by string name", e);
-    }
-  }
+		} catch (Exception e) {
+			throw new PlanItException(e);
+		}
+	}
 
 }
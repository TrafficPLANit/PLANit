<<<<<<< HEAD
package org.planit.trafficassignment;

import java.lang.reflect.ParameterizedType;
import java.lang.reflect.Type;
import java.util.HashMap;
import java.util.TreeSet;

import org.planit.cost.physical.BPRLinkTravelTimeCost;
import org.planit.cost.physical.PhysicalCost;
import org.planit.cost.virtual.FixedConnectoidTravelTimeCost;
import org.planit.cost.virtual.SpeedConnectoidTravelTimeCost;
import org.planit.cost.virtual.VirtualCost;
import org.planit.demand.Demands;
import org.planit.event.CreatedProjectComponentEvent;
import org.planit.event.Event;
import org.planit.event.EventHandler;
import org.planit.event.EventManager;
import org.planit.event.listener.InteractorListener;
import org.planit.exceptions.PlanItException;
import org.planit.network.physical.PhysicalNetwork;
import org.planit.network.physical.macroscopic.MacroscopicNetwork;
import org.planit.sdinteraction.smoothing.MSASmoothing;
import org.planit.sdinteraction.smoothing.Smoothing;
import org.planit.supply.networkloading.NetworkLoading;
import org.planit.zoning.Zoning;

/**
 * Generic factory class for registered subclasses of predefined traffic assignment components, so it does not create instances of T but of
 * sublcasses of T.
 * @author markr
 *
 * @param <T> generic type of a type traffic assignment component for which we construct the eligible derived classes by class name
 */
public class TrafficAssignmentComponentFactory<T extends TrafficAssignmentComponent<T>>  implements EventHandler {
	
	/** instance of the super component class this factory creates subclass instances for */ 
	protected final Class<T> componentSuperType;
	
	protected EventManager eventManager;
	
	/**
	 * Register per traffic assignment component type the derived classes that are supported
	 */
	protected static final HashMap<Class<? extends TrafficAssignmentComponent<?>>,TreeSet<String>> registeredTrafficAssignmentComponents; 
	// register the traffic component types that we allow 
	static {
		registeredTrafficAssignmentComponents = new HashMap<>();
		registeredTrafficAssignmentComponents.put(Zoning.class,new TreeSet<>());
		registeredTrafficAssignmentComponents.put(NetworkLoading.class,new TreeSet<>());
		registeredTrafficAssignmentComponents.put(Smoothing.class,new TreeSet<>());
		registeredTrafficAssignmentComponents.put(Demands.class,new TreeSet<>());
		registeredTrafficAssignmentComponents.put(PhysicalNetwork.class,new TreeSet<>());
		registeredTrafficAssignmentComponents.put(PhysicalCost.class,new TreeSet<>());
		registeredTrafficAssignmentComponents.put(VirtualCost.class,new TreeSet<>());
	}
		
	// Currently supported traffic assignment components
	// TODO: make this event based where we register with events rather than this static approach
	// TODO: apply this same concept to local components such as the different types of cost within generalized cost 
	
	static {
		try {
			// Networks
			registerTrafficAssignmentComponentType(MacroscopicNetwork.class);
			// Zoning
			registerTrafficAssignmentComponentType(Zoning.class);
			// Smoothing
			registerTrafficAssignmentComponentType(MSASmoothing.class);
			// Demand
			registerTrafficAssignmentComponentType(Demands.class);
			// Traffic assignment/network loading
			registerTrafficAssignmentComponentType(TraditionalStaticAssignment.class);
			// Physical Cost
			registerTrafficAssignmentComponentType(BPRLinkTravelTimeCost.class);
			// Fixed Virtual Cost
			registerTrafficAssignmentComponentType(FixedConnectoidTravelTimeCost.class);
			// Speed Cost
			registerTrafficAssignmentComponentType(SpeedConnectoidTravelTimeCost.class);
		} catch (PlanItException e) {
			e.printStackTrace();
		}
	}
	
	/** If the provided traffic component is an interactive listener, it will now be registered as such
	 * @param newTrafficComponent
	 */
	protected void registerEligibleInteractorListener(T newTrafficComponent) {
		if(newTrafficComponent instanceof InteractorListener) {
			eventManager.addEventListener((InteractorListener) newTrafficComponent);
		}
	}	
	
	// PUBLIC
	
	/** Constructor
	 * @param componentSuperType
	 */
	public TrafficAssignmentComponentFactory(Class<T> componentSuperType) {
		this.componentSuperType = componentSuperType;
	}

	/** Register a component type that one can choose for the given traffic component
	 * 
	 * @param componentType
	 * @param trafficComponent
	 * @throws PlanItException 
	 */
	public static void registerTrafficAssignmentComponentType(final Class<?> trafficAssignmentComponent) throws PlanItException {
		Class<?> currentClass = trafficAssignmentComponent;
		while (currentClass != null) {
			Type currentSuperClass = currentClass.getGenericSuperclass();
			if  (currentSuperClass instanceof ParameterizedType && ((ParameterizedType)currentSuperClass).getRawType() == TrafficAssignmentComponent.class) {
				// superclass is a trafficAssignmentComponent class, so the current class is the class that we need
				// register by collecting the component entry and placing the component
				TreeSet<String> treeSet = registeredTrafficAssignmentComponents.get(currentClass);
				treeSet.add(trafficAssignmentComponent.getCanonicalName());
				registeredTrafficAssignmentComponents.get(currentClass).add(trafficAssignmentComponent.getCanonicalName());
				return;
			} else {
				currentClass = currentClass.getSuperclass(); // move up the hierarchy
			}				
		}
		throw new PlanItException("trafficAssignmentComponent not eligible for registration");
	}

	/** Create traffic assignment component
	 * @param trafficAssignmentComponentClassName, the derived class name of the traffic assignment component (without packages)
	 * @return trafficAssignmentComponentInstance
	 * @throws PlanItException
	 */
	@SuppressWarnings("unchecked")
	public T create(String trafficAssignmentComponentClassName) throws PlanItException {
		T newTrafficComponent = null;
		TreeSet<String> eligibleComponentTypes = registeredTrafficAssignmentComponents.get(componentSuperType);
		try {
			if (eligibleComponentTypes.contains(trafficAssignmentComponentClassName)) {
				newTrafficComponent = (T) Class.forName(trafficAssignmentComponentClassName).getConstructor().newInstance();
			} else {
				throw new PlanItException("Provided Traffic Assignment Component class is not eligible for construction.");
			}
		} catch (Exception ex) {
			throw new PlanItException(ex);
		}
		newTrafficComponent.setEventManager(eventManager);
		registerEligibleInteractorListener(newTrafficComponent);
		
        Event event = new CreatedProjectComponentEvent<T>(newTrafficComponent);
 		eventManager.dispatchEvent(event);
		return newTrafficComponent;		
	}

	@Override
	public void setEventManager(EventManager eventManager) {
		this.eventManager = eventManager;	
	}

}
=======
package org.planit.trafficassignment;

import java.lang.reflect.ParameterizedType;
import java.lang.reflect.Type;
import java.util.HashMap;
import java.util.TreeSet;

import org.planit.cost.physical.BPRLinkTravelTimeCost;
import org.planit.cost.physical.PhysicalCost;
import org.planit.cost.virtual.FixedConnectoidTravelTimeCost;
import org.planit.cost.virtual.SpeedConnectoidTravelTimeCost;
import org.planit.cost.virtual.VirtualCost;
import org.planit.demand.Demands;
import org.planit.event.CreatedProjectComponentEvent;
import org.planit.event.Event;
import org.planit.event.management.EventHandler;
import org.planit.event.management.EventManager;
import org.planit.event.management.InteractorListener;
import org.planit.exceptions.PlanItException;
import org.planit.network.physical.PhysicalNetwork;
import org.planit.network.physical.macroscopic.MacroscopicNetwork;
import org.planit.sdinteraction.smoothing.MSASmoothing;
import org.planit.sdinteraction.smoothing.Smoothing;
import org.planit.supply.networkloading.NetworkLoading;
import org.planit.zoning.Zoning;

/**
 * Generic factory class for registered subclasses of predefined traffic assignment components, so it does not create instances of T but of
 * sublcasses of T.
 * @author markr
 *
 * @param <T> generic type of a type traffic assignment component for which we construct the eligible derived classes by class name
 */
public class TrafficAssignmentComponentFactory<T extends TrafficAssignmentComponent<T>>  implements EventHandler {
	
	/** instance of the super component class this factory creates subclass instances for */ 
	protected final Class<T> componentSuperType;
	
	protected EventManager eventManager;
	
	/**
	 * Register per traffic assignment component type the derived classes that are supported
	 */
	protected static final HashMap<Class<? extends TrafficAssignmentComponent<?>>,TreeSet<String>> registeredTrafficAssignmentComponents; 
	// register the traffic component types that we allow 
	static {
		registeredTrafficAssignmentComponents = new HashMap<>();
		registeredTrafficAssignmentComponents.put(Zoning.class,new TreeSet<>());
		registeredTrafficAssignmentComponents.put(NetworkLoading.class,new TreeSet<>());
		registeredTrafficAssignmentComponents.put(Smoothing.class,new TreeSet<>());
		registeredTrafficAssignmentComponents.put(Demands.class,new TreeSet<>());
		registeredTrafficAssignmentComponents.put(PhysicalNetwork.class,new TreeSet<>());
		registeredTrafficAssignmentComponents.put(PhysicalCost.class,new TreeSet<>());
		registeredTrafficAssignmentComponents.put(VirtualCost.class,new TreeSet<>());
	}
		
	// Currently supported traffic assignment components
	// TODO: make this event based where we register with events rather than this static approach
	// TODO: apply this same concept to local components such as the different types of cost within generalized cost 
	
	static {
		try {
			// Networks
			registerTrafficAssignmentComponentType(MacroscopicNetwork.class);
			// Zoning
			registerTrafficAssignmentComponentType(Zoning.class);
			// Smoothing
			registerTrafficAssignmentComponentType(MSASmoothing.class);
			// Demand
			registerTrafficAssignmentComponentType(Demands.class);
			// Traffic assignment/network loading
			registerTrafficAssignmentComponentType(TraditionalStaticAssignment.class);
			// Physical Cost
			registerTrafficAssignmentComponentType(BPRLinkTravelTimeCost.class);
			// Fixed Virtual Cost
			registerTrafficAssignmentComponentType(FixedConnectoidTravelTimeCost.class);
			// Speed Cost
			registerTrafficAssignmentComponentType(SpeedConnectoidTravelTimeCost.class);
		} catch (PlanItException e) {
			e.printStackTrace();
		}
	}
	
	/** If the provided traffic component is an interactive listener, it will now be registered as such
	 * @param newTrafficComponent
	 */
	protected void registerEligibleInteractorListener(T newTrafficComponent) {
		if(newTrafficComponent instanceof InteractorListener) {
			eventManager.addEventListener((InteractorListener) newTrafficComponent);
		}
	}	
	
	// PUBLIC
	
	/** Constructor
	 * @param componentSuperType
	 */
	public TrafficAssignmentComponentFactory(Class<T> componentSuperType) {
		this.componentSuperType = componentSuperType;
	}

	/** Register a component type that one can choose for the given traffic component
	 * 
	 * @param componentType
	 * @param trafficComponent
	 * @throws PlanItException 
	 */
	public static void registerTrafficAssignmentComponentType(final Class<?> trafficAssignmentComponent) throws PlanItException {
		Class<?> currentClass = trafficAssignmentComponent;
		while (currentClass != null) {
			Type currentSuperClass = currentClass.getGenericSuperclass();
			if  (currentSuperClass instanceof ParameterizedType && ((ParameterizedType)currentSuperClass).getRawType() == TrafficAssignmentComponent.class) {
				// superclass is a trafficAssignmentComponent class, so the current class is the class that we need
				// register by collecting the component entry and placing the component
				TreeSet<String> treeSet = registeredTrafficAssignmentComponents.get(currentClass);
				treeSet.add(trafficAssignmentComponent.getCanonicalName());
				registeredTrafficAssignmentComponents.get(currentClass).add(trafficAssignmentComponent.getCanonicalName());
				return;
			} else {
				currentClass = currentClass.getSuperclass(); // move up the hierarchy
			}				
		}
		throw new PlanItException("trafficAssignmentComponent not eligible for registration");
	}

	/** Create traffic assignment component
	 * @param trafficAssignmentComponentClassName, the derived class name of the traffic assignment component (without packages)
	 * @return trafficAssignmentComponentInstance
	 * @throws PlanItException
	 */
	@SuppressWarnings("unchecked")
	public T create(String trafficAssignmentComponentClassName) throws PlanItException {
		T newTrafficComponent = null;
		TreeSet<String> eligibleComponentTypes = registeredTrafficAssignmentComponents.get(componentSuperType);
		try {
			if (eligibleComponentTypes.contains(trafficAssignmentComponentClassName)) {
				newTrafficComponent = (T) Class.forName(trafficAssignmentComponentClassName).getConstructor().newInstance();
			} else {
				throw new PlanItException("Provided Traffic Assignment Component class is not eligible for construction.");
			}
		} catch (Exception ex) {
			throw new PlanItException(ex);
		}
		newTrafficComponent.setEventManager(eventManager);
		registerEligibleInteractorListener(newTrafficComponent);
		
        Event event = new CreatedProjectComponentEvent<T>(newTrafficComponent);
 		eventManager.dispatchEvent(event);
		return newTrafficComponent;		
	}

	@Override
	public void setEventManager(EventManager eventManager) {
		this.eventManager = eventManager;	
	}

}
>>>>>>> 4af7bb0c
<|MERGE_RESOLUTION|>--- conflicted
+++ resolved
@@ -1,4 +1,3 @@
-<<<<<<< HEAD
 package org.planit.trafficassignment;
 
 import java.lang.reflect.ParameterizedType;
@@ -14,8 +13,8 @@
 import org.planit.demand.Demands;
 import org.planit.event.CreatedProjectComponentEvent;
 import org.planit.event.Event;
-import org.planit.event.EventHandler;
-import org.planit.event.EventManager;
+import org.planit.event.management.EventHandler;
+import org.planit.event.management.EventManager;
 import org.planit.event.listener.InteractorListener;
 import org.planit.exceptions.PlanItException;
 import org.planit.network.physical.PhysicalNetwork;
@@ -155,163 +154,4 @@
 		this.eventManager = eventManager;	
 	}
 
-}
-=======
-package org.planit.trafficassignment;
-
-import java.lang.reflect.ParameterizedType;
-import java.lang.reflect.Type;
-import java.util.HashMap;
-import java.util.TreeSet;
-
-import org.planit.cost.physical.BPRLinkTravelTimeCost;
-import org.planit.cost.physical.PhysicalCost;
-import org.planit.cost.virtual.FixedConnectoidTravelTimeCost;
-import org.planit.cost.virtual.SpeedConnectoidTravelTimeCost;
-import org.planit.cost.virtual.VirtualCost;
-import org.planit.demand.Demands;
-import org.planit.event.CreatedProjectComponentEvent;
-import org.planit.event.Event;
-import org.planit.event.management.EventHandler;
-import org.planit.event.management.EventManager;
-import org.planit.event.management.InteractorListener;
-import org.planit.exceptions.PlanItException;
-import org.planit.network.physical.PhysicalNetwork;
-import org.planit.network.physical.macroscopic.MacroscopicNetwork;
-import org.planit.sdinteraction.smoothing.MSASmoothing;
-import org.planit.sdinteraction.smoothing.Smoothing;
-import org.planit.supply.networkloading.NetworkLoading;
-import org.planit.zoning.Zoning;
-
-/**
- * Generic factory class for registered subclasses of predefined traffic assignment components, so it does not create instances of T but of
- * sublcasses of T.
- * @author markr
- *
- * @param <T> generic type of a type traffic assignment component for which we construct the eligible derived classes by class name
- */
-public class TrafficAssignmentComponentFactory<T extends TrafficAssignmentComponent<T>>  implements EventHandler {
-	
-	/** instance of the super component class this factory creates subclass instances for */ 
-	protected final Class<T> componentSuperType;
-	
-	protected EventManager eventManager;
-	
-	/**
-	 * Register per traffic assignment component type the derived classes that are supported
-	 */
-	protected static final HashMap<Class<? extends TrafficAssignmentComponent<?>>,TreeSet<String>> registeredTrafficAssignmentComponents; 
-	// register the traffic component types that we allow 
-	static {
-		registeredTrafficAssignmentComponents = new HashMap<>();
-		registeredTrafficAssignmentComponents.put(Zoning.class,new TreeSet<>());
-		registeredTrafficAssignmentComponents.put(NetworkLoading.class,new TreeSet<>());
-		registeredTrafficAssignmentComponents.put(Smoothing.class,new TreeSet<>());
-		registeredTrafficAssignmentComponents.put(Demands.class,new TreeSet<>());
-		registeredTrafficAssignmentComponents.put(PhysicalNetwork.class,new TreeSet<>());
-		registeredTrafficAssignmentComponents.put(PhysicalCost.class,new TreeSet<>());
-		registeredTrafficAssignmentComponents.put(VirtualCost.class,new TreeSet<>());
-	}
-		
-	// Currently supported traffic assignment components
-	// TODO: make this event based where we register with events rather than this static approach
-	// TODO: apply this same concept to local components such as the different types of cost within generalized cost 
-	
-	static {
-		try {
-			// Networks
-			registerTrafficAssignmentComponentType(MacroscopicNetwork.class);
-			// Zoning
-			registerTrafficAssignmentComponentType(Zoning.class);
-			// Smoothing
-			registerTrafficAssignmentComponentType(MSASmoothing.class);
-			// Demand
-			registerTrafficAssignmentComponentType(Demands.class);
-			// Traffic assignment/network loading
-			registerTrafficAssignmentComponentType(TraditionalStaticAssignment.class);
-			// Physical Cost
-			registerTrafficAssignmentComponentType(BPRLinkTravelTimeCost.class);
-			// Fixed Virtual Cost
-			registerTrafficAssignmentComponentType(FixedConnectoidTravelTimeCost.class);
-			// Speed Cost
-			registerTrafficAssignmentComponentType(SpeedConnectoidTravelTimeCost.class);
-		} catch (PlanItException e) {
-			e.printStackTrace();
-		}
-	}
-	
-	/** If the provided traffic component is an interactive listener, it will now be registered as such
-	 * @param newTrafficComponent
-	 */
-	protected void registerEligibleInteractorListener(T newTrafficComponent) {
-		if(newTrafficComponent instanceof InteractorListener) {
-			eventManager.addEventListener((InteractorListener) newTrafficComponent);
-		}
-	}	
-	
-	// PUBLIC
-	
-	/** Constructor
-	 * @param componentSuperType
-	 */
-	public TrafficAssignmentComponentFactory(Class<T> componentSuperType) {
-		this.componentSuperType = componentSuperType;
-	}
-
-	/** Register a component type that one can choose for the given traffic component
-	 * 
-	 * @param componentType
-	 * @param trafficComponent
-	 * @throws PlanItException 
-	 */
-	public static void registerTrafficAssignmentComponentType(final Class<?> trafficAssignmentComponent) throws PlanItException {
-		Class<?> currentClass = trafficAssignmentComponent;
-		while (currentClass != null) {
-			Type currentSuperClass = currentClass.getGenericSuperclass();
-			if  (currentSuperClass instanceof ParameterizedType && ((ParameterizedType)currentSuperClass).getRawType() == TrafficAssignmentComponent.class) {
-				// superclass is a trafficAssignmentComponent class, so the current class is the class that we need
-				// register by collecting the component entry and placing the component
-				TreeSet<String> treeSet = registeredTrafficAssignmentComponents.get(currentClass);
-				treeSet.add(trafficAssignmentComponent.getCanonicalName());
-				registeredTrafficAssignmentComponents.get(currentClass).add(trafficAssignmentComponent.getCanonicalName());
-				return;
-			} else {
-				currentClass = currentClass.getSuperclass(); // move up the hierarchy
-			}				
-		}
-		throw new PlanItException("trafficAssignmentComponent not eligible for registration");
-	}
-
-	/** Create traffic assignment component
-	 * @param trafficAssignmentComponentClassName, the derived class name of the traffic assignment component (without packages)
-	 * @return trafficAssignmentComponentInstance
-	 * @throws PlanItException
-	 */
-	@SuppressWarnings("unchecked")
-	public T create(String trafficAssignmentComponentClassName) throws PlanItException {
-		T newTrafficComponent = null;
-		TreeSet<String> eligibleComponentTypes = registeredTrafficAssignmentComponents.get(componentSuperType);
-		try {
-			if (eligibleComponentTypes.contains(trafficAssignmentComponentClassName)) {
-				newTrafficComponent = (T) Class.forName(trafficAssignmentComponentClassName).getConstructor().newInstance();
-			} else {
-				throw new PlanItException("Provided Traffic Assignment Component class is not eligible for construction.");
-			}
-		} catch (Exception ex) {
-			throw new PlanItException(ex);
-		}
-		newTrafficComponent.setEventManager(eventManager);
-		registerEligibleInteractorListener(newTrafficComponent);
-		
-        Event event = new CreatedProjectComponentEvent<T>(newTrafficComponent);
- 		eventManager.dispatchEvent(event);
-		return newTrafficComponent;		
-	}
-
-	@Override
-	public void setEventManager(EventManager eventManager) {
-		this.eventManager = eventManager;	
-	}
-
-}
->>>>>>> 4af7bb0c
+}
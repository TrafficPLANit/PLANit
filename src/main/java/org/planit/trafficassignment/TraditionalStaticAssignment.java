--- conflicted
+++ resolved
@@ -1,385 +1,381 @@
-package org.planit.trafficassignment;
-
-import java.util.Iterator;
-import java.util.List;
-import java.util.Set;
-import java.util.logging.Logger;
-
-import org.planit.algorithms.shortestpath.DijkstraShortestPathAlgorithm;
-import org.planit.algorithms.shortestpath.ShortestPathAlgorithm;
-import org.planit.constants.Default;
-import org.planit.data.ModeData;
-import org.planit.data.SimulationData;
-import org.planit.data.TraditionalStaticAssignmentSimulationData;
-import org.planit.demand.ODDemand;
-import org.planit.demand.ODDemandIterator;
-import org.planit.event.RequestAccesseeEvent;
-import org.planit.event.listener.InteractorListener;
-import org.planit.exceptions.PlanItException;
-import org.planit.gap.GapFunction;
-import org.planit.gap.LinkBasedRelativeDualityGapFunction;
-import org.planit.gap.StopCriterion;
-import org.planit.interactor.LinkVolumeAccessee;
-import org.planit.network.EdgeSegment;
-import org.planit.network.Vertex;
-import org.planit.network.physical.LinkSegment;
-import org.planit.network.physical.Node;
-import org.planit.network.transport.TransportNetwork;
-import org.planit.network.virtual.Centroid;
-import org.planit.network.virtual.ConnectoidSegment;
-import org.planit.output.OutputType;
-import org.planit.output.adapter.OutputAdapter;
-import org.planit.output.adapter.TraditionalStaticAssignmentLinkOutputAdapter;
-import org.planit.output.formatter.OutputFormatter;
-import org.planit.time.TimePeriod;
-import org.planit.userclass.Mode;
-import org.planit.utils.ArrayOperations;
-import org.planit.utils.Pair;
-import org.planit.zoning.Zone;
-
-/**
- * Traditional static assignment traffic component
- * 
- * @author markr, gman6028
- *
- */
-public class TraditionalStaticAssignment extends CapacityRestrainedAssignment
-		implements LinkVolumeAccessee, InteractorListener {
-
-	/**
-	 * Logger for this class
-	 */
-	private static final Logger LOGGER = Logger.getLogger(TraditionalStaticAssignment.class.getName());
-
-	/**
-	 * holds the count of all vertices in the transport network
-	 */
-	private int numberOfNetworkVertices;
-
-	/**
-	 * Holds the running simulation data for the assignment
-	 */
-	protected TraditionalStaticAssignmentSimulationData simulationData;
-
-	/**
-	 * Initialize running simulation variables for the time period
-	 * 
-	 * @param modes set of modes covered by this assignment
-	 */
-	private void initialiseTimePeriod(Set<Mode> modes) {
-		simulationData = new TraditionalStaticAssignmentSimulationData();
-		simulationData.setEmptySegmentArray(new double[numberOfNetworkSegments]);
-		simulationData.setConverged(false);
-		simulationData.setIterationIndex(0);
-		simulationData.getModeSpecificData().clear();
-		for (Mode mode : modes) {
-			simulationData.resetModalNetworkSegmentFlows(mode);
-			simulationData.getModeSpecificData().put(mode, new ModeData(simulationData.getEmptySegmentArray()));
-		}
-	}
-
-	/**
-	 * Base Constructor
-	 */
-	public TraditionalStaticAssignment() {
-		super();
-		simulationData = null;
-	}
-
-	/**
-	 * Collect the updated edge segment costs for the given mode
-	 * 
-	 * @param mode the current mode
-	 * @return array of updated edge segment costs
-	 * @throws PlanItException thrown if there is an error
-	 */
-	public double[] getModalNetworkSegmentCosts(Mode mode) throws PlanItException {
-		double[] currentSegmentCosts = new double[transportNetwork.getTotalNumberOfEdgeSegments()];
-		Iterator<ConnectoidSegment> connectoidSegmentIter = transportNetwork.connectoidSegments.iterator();
-		while (connectoidSegmentIter.hasNext()) {
-			ConnectoidSegment currentSegment = connectoidSegmentIter.next();
-			currentSegmentCosts[(int) currentSegment.getId()] = virtualCost.calculateSegmentCost(mode, currentSegment);
-		}
-		Iterator<LinkSegment> linkSegmentIter = transportNetwork.linkSegments.iterator();
-		while (linkSegmentIter.hasNext()) {
-			LinkSegment currentSegment = linkSegmentIter.next();
-			if (currentSegment.getMaximumSpeed(mode.getExternalId()) == 0.0) {
-				currentSegmentCosts[(int) currentSegment.getId()] = Double.POSITIVE_INFINITY;
-			} else {
-				currentSegmentCosts[(int) currentSegment.getId()] = physicalCost.calculateSegmentCost(mode,
-						currentSegment);
-			}
-		}
-		return currentSegmentCosts;
-	}
-
-	/**
-	 * Apply smoothing based on current and previous flows and the adopted smoothing
-	 * method. The smoothed results are registered as the current segment flows
-	 * while the current segment flows are assigned to the previous segment flows
-	 * (which are discarded).
-	 * 
-	 * @param modeData data for the current mode
-	 */
-	private void applySmoothing(ModeData modeData) {
-		double[] smoothedSegmentFlows = smoothing.applySmoothing(modeData.currentNetworkSegmentFlows,
-				modeData.nextNetworkSegmentFlows, numberOfNetworkSegments);
-		// update flow arrays for next iteration
-		modeData.currentNetworkSegmentFlows = smoothedSegmentFlows;
-	}
-
-	/**
-	 * Perform assignment for a given time period, mode and costs imposed on
-	 * Dijkstra shortest path
-	 * 
-	 * @param mode                     the current mode
-	 * @param odDemands                origin-demand store
-	 * @param currentModeData          data for the current mode
-	 * @param modalNetworkSegmentCosts segment costs for the network
-	 * @param shortestPathAlgorithm    shortest path algorithm to be used
-	 * @throws PlanItException thrown if there is an error
-	 */
-	private void executeModeTimePeriod(Mode mode, ODDemand odDemands, ModeData currentModeData,
-			double[] modalNetworkSegmentCosts, ShortestPathAlgorithm shortestPathAlgorithm) throws PlanItException {
-		ODDemandIterator odDemandIter = odDemands.iterator();
-		TransportNetwork network = getTransportNetwork();
-		LinkBasedRelativeDualityGapFunction dualityGapFunction = ((LinkBasedRelativeDualityGapFunction) getGapFunction());
-
-		// loop over all available OD demands
-		while (odDemandIter.hasNext()) {
-			double odDemand = odDemandIter.next();
-			int originZoneId = odDemandIter.getCurrentOriginId();
-			int destinationZoneId = odDemandIter.getCurrentDestinationId();
-			int previousOriginZoneId = -1;
-<<<<<<< HEAD
-			if (((odDemand - Default.DEFAULT_EPSILON) > 0.0) && (originZoneId != destinationZoneId)) {
-=======
-			if (((odDemand - Default.DEFAULT_FLOW_EPSILON) > 0.0) && (originZoneId != destinationZoneId)) {
->>>>>>> f4a7784e
-				Zone currentOriginZone = null;
-				Pair<Double, EdgeSegment>[] vertexPathCost = null;
-				// UPDATE ORIGIN BASED: SHORTEST PATHS - ONE-TO-ALL
-				if (previousOriginZoneId != originZoneId) {
-					currentOriginZone = network.zones.getZone(originZoneId);
-					Centroid originCentroid = currentOriginZone.getCentroid();
-
-					if (originCentroid.exitEdgeSegments.isEmpty()) {
-						throw new PlanItException("Edge segments have not been assigned to Centroid for Zone "
-								+ (originCentroid.getParentZone().getExternalId()));
-					}
-					vertexPathCost = shortestPathAlgorithm.executeOneToAll(originCentroid);
-				}
-				// UPDATE DESTINATION ZONE
-				// TODO: Costly to lookup destination zone via map whereas we know it is the
-				// next (non-zero demand) id compared to the previous)
-				Zone currentDestinationZone = network.zones.getZone(destinationZoneId);
-				// OD-SHORTEST PATH LOADING
-				double shortestPathCost = 0;
-				if (currentDestinationZone == null) {
-					throw new PlanItException("No zone could be found with destination position in the OD Matrix of  "
-							+ destinationZoneId);
-				}
-				Vertex currentPathStartVertex = currentDestinationZone.getCentroid();
-
-				while (currentPathStartVertex.getId() != currentOriginZone.getCentroid().getId()) {
-					int startVertexId = (int) currentPathStartVertex.getId();
-					if (vertexPathCost[startVertexId].getSecond() == null) {
-						if (currentPathStartVertex instanceof Centroid) {
-							throw new PlanItException(
-									"The solution could not find an Edge Segment for the connectoid for zone "
-											+ ((Centroid) currentPathStartVertex).getParentZone().getExternalId());
-						} else {
-							throw new PlanItException("The solution could not find an Edge Segment for node "
-									+ ((Node) currentPathStartVertex).getExternalId());
-						}
-					}
-					EdgeSegment currentEdgeSegment = vertexPathCost[startVertexId].getSecond();
-					double edgeSegmentCost = modalNetworkSegmentCosts[(int) currentEdgeSegment.getId()];
-					shortestPathCost += edgeSegmentCost;
-					currentModeData.nextNetworkSegmentFlows[(int) currentEdgeSegment.getId()] += odDemand;
-					currentPathStartVertex = currentEdgeSegment.getUpstreamVertex();
-				}
-				dualityGapFunction.increaseConvexityBound(odDemand * shortestPathCost);
-				previousOriginZoneId = originZoneId;
-			}
-		}
-	}
-
-	/**
-	 * Perform assignment for a given time period using Dijkstra's algorithm
-	 * 
-	 * @param timePeriod the time period for the current assignment
-	 * @throws PlanItException thrown if there is an error
-	 */
-	private void executeTimePeriod(TimePeriod timePeriod) throws PlanItException {
-		Set<Mode> modes = demands.getRegisteredModesForTimePeriod(timePeriod);
-		initialiseTimePeriod(modes);
-		LinkBasedRelativeDualityGapFunction dualityGapFunction = ((LinkBasedRelativeDualityGapFunction) getGapFunction());
-		while (!simulationData.isConverged()) {
-			dualityGapFunction.reset();
-			smoothing.update(simulationData.getIterationIndex());
-
-			// NETWORK LOADING - PER MODE
-			for (Mode mode : modes) {
-				double[] modalNetworkSegmentCosts = getModalNetworkSegmentCosts(mode);
-				simulationData.resetModalNetworkSegmentFlows(mode);
-				executeAndSmoothTimePeriodAndMode(timePeriod, mode, modalNetworkSegmentCosts);
-			}
-
-			dualityGapFunction.computeGap();
-			simulationData.incrementIterationIndex();
-			LOGGER.fine("Iteration " + simulationData.getIterationIndex() + ": duality gap = "
-					+ dualityGapFunction.getGap());
-			simulationData.setConverged(dualityGapFunction.hasConverged(simulationData.getIterationIndex()));
-			outputManager.persistOutputData(timePeriod, modes, OutputType.LINK);
-		}
-	}
-
-	/**
-	 * Execute the assignment for the current time period and mode and apply
-	 * smoothing to the result
-	 * 
-	 * @param timePeriod               the current time period
-	 * @param mode                     the current mode
-	 * @param modalNetworkSegmentCosts the current network segment costs
-	 * @throws PlanItException thrown if there is an error
-	 */
-	private void executeAndSmoothTimePeriodAndMode(TimePeriod timePeriod, Mode mode, double[] modalNetworkSegmentCosts)
-			throws PlanItException {
-		// mode specific data
-		ModeData currentModeData = simulationData.getModeSpecificData().get(mode);
-		currentModeData.resetNextNetworkSegmentFlows();
-		LinkBasedRelativeDualityGapFunction dualityGapFunction = ((LinkBasedRelativeDualityGapFunction) getGapFunction());
-		// AON based network loading
-		ShortestPathAlgorithm shortestPathAlgorithm = new DijkstraShortestPathAlgorithm(modalNetworkSegmentCosts,
-				numberOfNetworkSegments, numberOfNetworkVertices);
-		ODDemand odDemands = demands.get(mode, timePeriod);
-		executeModeTimePeriod(mode, odDemands, currentModeData, modalNetworkSegmentCosts, shortestPathAlgorithm);
-
-		double totalModeSystemTravelTime = ArrayOperations.dotProduct(currentModeData.currentNetworkSegmentFlows,
-				modalNetworkSegmentCosts, numberOfNetworkSegments);
-		dualityGapFunction.increaseActualSystemTravelTime(totalModeSystemTravelTime);
-		applySmoothing(currentModeData);
-		// aggregate smoothed mode specific flows - for cost computation
-		ArrayOperations.addTo(simulationData.getModalNetworkSegmentFlows(mode),
-				currentModeData.currentNetworkSegmentFlows, numberOfNetworkSegments);
-		simulationData.getModeSpecificData().put(mode, currentModeData);
-	}
-
-	/**
-	 * Create Traditional Static Assignment output adapter that allows selective
-	 * access to all data required for different output types
-	 * 
-	 * @param outputType the output type for the new output adapter
-	 * @return the new output adapter
-	 * @see org.planit.trafficassignment.TrafficAssignment#createOutputAdapter(org.planit.output.OutputType)
-	 */
-	@Override
-	protected OutputAdapter createOutputAdapter(OutputType outputType) throws PlanItException {
-		OutputAdapter outputAdapter = null;
-		if (outputType.equals(OutputType.LINK)) {
-			outputAdapter = new TraditionalStaticAssignmentLinkOutputAdapter(this);
-		} else {
-			throw new PlanItException("No Output adapter exists for output type " + outputType.toString() + " on "
-					+ this.getClass().getName());
-		}
-		return outputAdapter;
-	}
-
-	/**
-	 * Initialize members and output resources before equilibration
-	 * 
-	 * @throws PlanItException thrown if there is an error
-	 * @see org.planit.trafficassignment.TrafficAssignment#initialiseBeforeEquilibration(
-	 *      )
-	 */
-	@Override
-	protected void initialiseBeforeEquilibration() throws PlanItException {
-		// initialize members that are used throughout the assignment
-		this.numberOfNetworkSegments = getTransportNetwork().getTotalNumberOfEdgeSegments();
-		this.numberOfNetworkVertices = getTransportNetwork().getTotalNumberOfVertices();
-		physicalCost.initialiseBeforeEquilibration(physicalNetwork);
-		List<OutputFormatter> outputFormatters = outputManager.getOutputFormatters();
-		for (OutputFormatter outputFormatter : outputFormatters) {
-			outputFormatter.open();
-		}
-	}
-
-	/**
-	 * Close output resources after equilibration
-	 * 
-	 * @throws PlanItException thrown if there is an error closing resources
-	 * 
-	 */
-	protected void finalizeAfterEquilibration() throws PlanItException {
-		List<OutputFormatter> outputFormatters = outputManager.getOutputFormatters();
-		for (OutputFormatter outputFormatter : outputFormatters) {
-			outputFormatter.close();
-		}
-	}
-
-	/**
-	 * Execute equilibration over all time periods and modes
-	 * 
-	 * @throws PlanItException thrown if there is an error
-	 */
-	@Override
-	public void executeEquilibration() throws PlanItException {
-		// perform assignment per period - per mode
-		Set<TimePeriod> timePeriods = demands.getRegisteredTimePeriods();
-		LOGGER.info("There are " + timePeriods.size() + " time periods to loop through.");
-		for (TimePeriod timePeriod : timePeriods) {
-			LOGGER.info("Equilibrating time period " + timePeriod.toString());
-			executeTimePeriod(timePeriod);
-		}
-	}
-
-	/*
-	 * (non-Javadoc)
-	 * 
-	 * @see org.planit.interactor.LinkVolumeInteractor.LinkVolumeAccessee#
-	 * getTotalNetworkSegmentFlows()
-	 */
-
-	@Override
-	public double getTotalNetworkSegmentFlow(LinkSegment linkSegment) {
-		return simulationData.getTotalNetworkSegmentFlow(linkSegment);
-	}
-
-	@Override
-	public double[] getModalNetworkSegmentFlows(Mode mode) {
-		return simulationData.getModalNetworkSegmentFlows(mode);
-	}
-
-	/*
-	 * (non-Javadoc)
-	 * 
-	 * @see org.planit.interactor.LinkVolumeInteractor.LinkVolumeAccessee#
-	 * getNumberOfLinkSegments()
-	 */
-	@Override
-	public int getNumberOfLinkSegments() {
-		return getTransportNetwork().getTotalNumberOfLinkSegments();
-	}
-
-	@Override
-	public void onRequestInteractorEvent(RequestAccesseeEvent event) {
-		if (event.getSourceAccessor().getRequestedAccessee().equals(LinkVolumeAccessee.class)) {
-			event.getSourceAccessor().setAccessee(this);
-		}
-	}
-
-	/**
-	 * Create the Gap Function used by this Traffic Assignment
-	 * 
-	 * @return GapFunction created
-	 */
-	protected GapFunction createGapFunction() {
-		return new LinkBasedRelativeDualityGapFunction(new StopCriterion());
-	}
-
-	public SimulationData getSimulationData() {
-		return simulationData;
-	}
-
+package org.planit.trafficassignment;
+
+import java.util.Iterator;
+import java.util.List;
+import java.util.Set;
+import java.util.logging.Logger;
+
+import org.planit.algorithms.shortestpath.DijkstraShortestPathAlgorithm;
+import org.planit.algorithms.shortestpath.ShortestPathAlgorithm;
+import org.planit.constants.Default;
+import org.planit.data.ModeData;
+import org.planit.data.SimulationData;
+import org.planit.data.TraditionalStaticAssignmentSimulationData;
+import org.planit.demand.ODDemand;
+import org.planit.demand.ODDemandIterator;
+import org.planit.event.RequestAccesseeEvent;
+import org.planit.event.listener.InteractorListener;
+import org.planit.exceptions.PlanItException;
+import org.planit.gap.GapFunction;
+import org.planit.gap.LinkBasedRelativeDualityGapFunction;
+import org.planit.gap.StopCriterion;
+import org.planit.interactor.LinkVolumeAccessee;
+import org.planit.network.EdgeSegment;
+import org.planit.network.Vertex;
+import org.planit.network.physical.LinkSegment;
+import org.planit.network.physical.Node;
+import org.planit.network.transport.TransportNetwork;
+import org.planit.network.virtual.Centroid;
+import org.planit.network.virtual.ConnectoidSegment;
+import org.planit.output.OutputType;
+import org.planit.output.adapter.OutputAdapter;
+import org.planit.output.adapter.TraditionalStaticAssignmentLinkOutputAdapter;
+import org.planit.output.formatter.OutputFormatter;
+import org.planit.time.TimePeriod;
+import org.planit.userclass.Mode;
+import org.planit.utils.ArrayOperations;
+import org.planit.utils.Pair;
+import org.planit.zoning.Zone;
+
+/**
+ * Traditional static assignment traffic component
+ * 
+ * @author markr, gman6028
+ *
+ */
+public class TraditionalStaticAssignment extends CapacityRestrainedAssignment
+		implements LinkVolumeAccessee, InteractorListener {
+
+	/**
+	 * Logger for this class
+	 */
+	private static final Logger LOGGER = Logger.getLogger(TraditionalStaticAssignment.class.getName());
+
+	/**
+	 * holds the count of all vertices in the transport network
+	 */
+	private int numberOfNetworkVertices;
+
+	/**
+	 * Holds the running simulation data for the assignment
+	 */
+	protected TraditionalStaticAssignmentSimulationData simulationData;
+
+	/**
+	 * Initialize running simulation variables for the time period
+	 * 
+	 * @param modes set of modes covered by this assignment
+	 */
+	private void initialiseTimePeriod(Set<Mode> modes) {
+		simulationData = new TraditionalStaticAssignmentSimulationData();
+		simulationData.setEmptySegmentArray(new double[numberOfNetworkSegments]);
+		simulationData.setConverged(false);
+		simulationData.setIterationIndex(0);
+		simulationData.getModeSpecificData().clear();
+		for (Mode mode : modes) {
+			simulationData.resetModalNetworkSegmentFlows(mode);
+			simulationData.getModeSpecificData().put(mode, new ModeData(simulationData.getEmptySegmentArray()));
+		}
+	}
+
+	/**
+	 * Base Constructor
+	 */
+	public TraditionalStaticAssignment() {
+		super();
+		simulationData = null;
+	}
+
+	/**
+	 * Collect the updated edge segment costs for the given mode
+	 * 
+	 * @param mode the current mode
+	 * @return array of updated edge segment costs
+	 * @throws PlanItException thrown if there is an error
+	 */
+	public double[] getModalNetworkSegmentCosts(Mode mode) throws PlanItException {
+		double[] currentSegmentCosts = new double[transportNetwork.getTotalNumberOfEdgeSegments()];
+		Iterator<ConnectoidSegment> connectoidSegmentIter = transportNetwork.connectoidSegments.iterator();
+		while (connectoidSegmentIter.hasNext()) {
+			ConnectoidSegment currentSegment = connectoidSegmentIter.next();
+			currentSegmentCosts[(int) currentSegment.getId()] = virtualCost.calculateSegmentCost(mode, currentSegment);
+		}
+		Iterator<LinkSegment> linkSegmentIter = transportNetwork.linkSegments.iterator();
+		while (linkSegmentIter.hasNext()) {
+			LinkSegment currentSegment = linkSegmentIter.next();
+			if (currentSegment.getMaximumSpeed(mode.getExternalId()) == 0.0) {
+				currentSegmentCosts[(int) currentSegment.getId()] = Double.POSITIVE_INFINITY;
+			} else {
+				currentSegmentCosts[(int) currentSegment.getId()] = physicalCost.calculateSegmentCost(mode,
+						currentSegment);
+			}
+		}
+		return currentSegmentCosts;
+	}
+
+	/**
+	 * Apply smoothing based on current and previous flows and the adopted smoothing
+	 * method. The smoothed results are registered as the current segment flows
+	 * while the current segment flows are assigned to the previous segment flows
+	 * (which are discarded).
+	 * 
+	 * @param modeData data for the current mode
+	 */
+	private void applySmoothing(ModeData modeData) {
+		double[] smoothedSegmentFlows = smoothing.applySmoothing(modeData.currentNetworkSegmentFlows,
+				modeData.nextNetworkSegmentFlows, numberOfNetworkSegments);
+		// update flow arrays for next iteration
+		modeData.currentNetworkSegmentFlows = smoothedSegmentFlows;
+	}
+
+	/**
+	 * Perform assignment for a given time period, mode and costs imposed on
+	 * Dijkstra shortest path
+	 * 
+	 * @param mode                     the current mode
+	 * @param odDemands                origin-demand store
+	 * @param currentModeData          data for the current mode
+	 * @param modalNetworkSegmentCosts segment costs for the network
+	 * @param shortestPathAlgorithm    shortest path algorithm to be used
+	 * @throws PlanItException thrown if there is an error
+	 */
+	private void executeModeTimePeriod(Mode mode, ODDemand odDemands, ModeData currentModeData,
+			double[] modalNetworkSegmentCosts, ShortestPathAlgorithm shortestPathAlgorithm) throws PlanItException {
+		ODDemandIterator odDemandIter = odDemands.iterator();
+		TransportNetwork network = getTransportNetwork();
+		LinkBasedRelativeDualityGapFunction dualityGapFunction = ((LinkBasedRelativeDualityGapFunction) getGapFunction());
+
+		// loop over all available OD demands
+		while (odDemandIter.hasNext()) {
+			double odDemand = odDemandIter.next();
+			int originZoneId = odDemandIter.getCurrentOriginId();
+			int destinationZoneId = odDemandIter.getCurrentDestinationId();
+			int previousOriginZoneId = -1;
+			if (((odDemand - Default.DEFAULT_FLOW_EPSILON) > 0.0) && (originZoneId != destinationZoneId)) {
+				Zone currentOriginZone = null;
+				Pair<Double, EdgeSegment>[] vertexPathCost = null;
+				// UPDATE ORIGIN BASED: SHORTEST PATHS - ONE-TO-ALL
+				if (previousOriginZoneId != originZoneId) {
+					currentOriginZone = network.zones.getZone(originZoneId);
+					Centroid originCentroid = currentOriginZone.getCentroid();
+
+					if (originCentroid.exitEdgeSegments.isEmpty()) {
+						throw new PlanItException("Edge segments have not been assigned to Centroid for Zone "
+								+ (originCentroid.getParentZone().getExternalId()));
+					}
+					vertexPathCost = shortestPathAlgorithm.executeOneToAll(originCentroid);
+				}
+				// UPDATE DESTINATION ZONE
+				// TODO: Costly to lookup destination zone via map whereas we know it is the
+				// next (non-zero demand) id compared to the previous)
+				Zone currentDestinationZone = network.zones.getZone(destinationZoneId);
+				// OD-SHORTEST PATH LOADING
+				double shortestPathCost = 0;
+				if (currentDestinationZone == null) {
+					throw new PlanItException("No zone could be found with destination position in the OD Matrix of  "
+							+ destinationZoneId);
+				}
+				Vertex currentPathStartVertex = currentDestinationZone.getCentroid();
+
+				while (currentPathStartVertex.getId() != currentOriginZone.getCentroid().getId()) {
+					int startVertexId = (int) currentPathStartVertex.getId();
+					if (vertexPathCost[startVertexId].getSecond() == null) {
+						if (currentPathStartVertex instanceof Centroid) {
+							throw new PlanItException(
+									"The solution could not find an Edge Segment for the connectoid for zone "
+											+ ((Centroid) currentPathStartVertex).getParentZone().getExternalId());
+						} else {
+							throw new PlanItException("The solution could not find an Edge Segment for node "
+									+ ((Node) currentPathStartVertex).getExternalId());
+						}
+					}
+					EdgeSegment currentEdgeSegment = vertexPathCost[startVertexId].getSecond();
+					double edgeSegmentCost = modalNetworkSegmentCosts[(int) currentEdgeSegment.getId()];
+					shortestPathCost += edgeSegmentCost;
+					currentModeData.nextNetworkSegmentFlows[(int) currentEdgeSegment.getId()] += odDemand;
+					currentPathStartVertex = currentEdgeSegment.getUpstreamVertex();
+				}
+				dualityGapFunction.increaseConvexityBound(odDemand * shortestPathCost);
+				previousOriginZoneId = originZoneId;
+			}
+		}
+	}
+
+	/**
+	 * Perform assignment for a given time period using Dijkstra's algorithm
+	 * 
+	 * @param timePeriod the time period for the current assignment
+	 * @throws PlanItException thrown if there is an error
+	 */
+	private void executeTimePeriod(TimePeriod timePeriod) throws PlanItException {
+		Set<Mode> modes = demands.getRegisteredModesForTimePeriod(timePeriod);
+		initialiseTimePeriod(modes);
+		LinkBasedRelativeDualityGapFunction dualityGapFunction = ((LinkBasedRelativeDualityGapFunction) getGapFunction());
+		while (!simulationData.isConverged()) {
+			dualityGapFunction.reset();
+			smoothing.update(simulationData.getIterationIndex());
+
+			// NETWORK LOADING - PER MODE
+			for (Mode mode : modes) {
+				double[] modalNetworkSegmentCosts = getModalNetworkSegmentCosts(mode);
+				simulationData.resetModalNetworkSegmentFlows(mode);
+				executeAndSmoothTimePeriodAndMode(timePeriod, mode, modalNetworkSegmentCosts);
+			}
+
+			dualityGapFunction.computeGap();
+			simulationData.incrementIterationIndex();
+			LOGGER.fine("Iteration " + simulationData.getIterationIndex() + ": duality gap = "
+					+ dualityGapFunction.getGap());
+			simulationData.setConverged(dualityGapFunction.hasConverged(simulationData.getIterationIndex()));
+			outputManager.persistOutputData(timePeriod, modes, OutputType.LINK);
+		}
+	}
+
+	/**
+	 * Execute the assignment for the current time period and mode and apply
+	 * smoothing to the result
+	 * 
+	 * @param timePeriod               the current time period
+	 * @param mode                     the current mode
+	 * @param modalNetworkSegmentCosts the current network segment costs
+	 * @throws PlanItException thrown if there is an error
+	 */
+	private void executeAndSmoothTimePeriodAndMode(TimePeriod timePeriod, Mode mode, double[] modalNetworkSegmentCosts)
+			throws PlanItException {
+		// mode specific data
+		ModeData currentModeData = simulationData.getModeSpecificData().get(mode);
+		currentModeData.resetNextNetworkSegmentFlows();
+		LinkBasedRelativeDualityGapFunction dualityGapFunction = ((LinkBasedRelativeDualityGapFunction) getGapFunction());
+		// AON based network loading
+		ShortestPathAlgorithm shortestPathAlgorithm = new DijkstraShortestPathAlgorithm(modalNetworkSegmentCosts,
+				numberOfNetworkSegments, numberOfNetworkVertices);
+		ODDemand odDemands = demands.get(mode, timePeriod);
+		executeModeTimePeriod(mode, odDemands, currentModeData, modalNetworkSegmentCosts, shortestPathAlgorithm);
+
+		double totalModeSystemTravelTime = ArrayOperations.dotProduct(currentModeData.currentNetworkSegmentFlows,
+				modalNetworkSegmentCosts, numberOfNetworkSegments);
+		dualityGapFunction.increaseActualSystemTravelTime(totalModeSystemTravelTime);
+		applySmoothing(currentModeData);
+		// aggregate smoothed mode specific flows - for cost computation
+		ArrayOperations.addTo(simulationData.getModalNetworkSegmentFlows(mode),
+				currentModeData.currentNetworkSegmentFlows, numberOfNetworkSegments);
+		simulationData.getModeSpecificData().put(mode, currentModeData);
+	}
+
+	/**
+	 * Create Traditional Static Assignment output adapter that allows selective
+	 * access to all data required for different output types
+	 * 
+	 * @param outputType the output type for the new output adapter
+	 * @return the new output adapter
+	 * @see org.planit.trafficassignment.TrafficAssignment#createOutputAdapter(org.planit.output.OutputType)
+	 */
+	@Override
+	protected OutputAdapter createOutputAdapter(OutputType outputType) throws PlanItException {
+		OutputAdapter outputAdapter = null;
+		if (outputType.equals(OutputType.LINK)) {
+			outputAdapter = new TraditionalStaticAssignmentLinkOutputAdapter(this);
+		} else {
+			throw new PlanItException("No Output adapter exists for output type " + outputType.toString() + " on "
+					+ this.getClass().getName());
+		}
+		return outputAdapter;
+	}
+
+	/**
+	 * Initialize members and output resources before equilibration
+	 * 
+	 * @throws PlanItException thrown if there is an error
+	 * @see org.planit.trafficassignment.TrafficAssignment#initialiseBeforeEquilibration(
+	 *      )
+	 */
+	@Override
+	protected void initialiseBeforeEquilibration() throws PlanItException {
+		// initialize members that are used throughout the assignment
+		this.numberOfNetworkSegments = getTransportNetwork().getTotalNumberOfEdgeSegments();
+		this.numberOfNetworkVertices = getTransportNetwork().getTotalNumberOfVertices();
+		physicalCost.initialiseBeforeEquilibration(physicalNetwork);
+		List<OutputFormatter> outputFormatters = outputManager.getOutputFormatters();
+		for (OutputFormatter outputFormatter : outputFormatters) {
+			outputFormatter.open();
+		}
+	}
+
+	/**
+	 * Close output resources after equilibration
+	 * 
+	 * @throws PlanItException thrown if there is an error closing resources
+	 * 
+	 */
+	protected void finalizeAfterEquilibration() throws PlanItException {
+		List<OutputFormatter> outputFormatters = outputManager.getOutputFormatters();
+		for (OutputFormatter outputFormatter : outputFormatters) {
+			outputFormatter.close();
+		}
+	}
+
+	/**
+	 * Execute equilibration over all time periods and modes
+	 * 
+	 * @throws PlanItException thrown if there is an error
+	 */
+	@Override
+	public void executeEquilibration() throws PlanItException {
+		// perform assignment per period - per mode
+		Set<TimePeriod> timePeriods = demands.getRegisteredTimePeriods();
+		LOGGER.info("There are " + timePeriods.size() + " time periods to loop through.");
+		for (TimePeriod timePeriod : timePeriods) {
+			LOGGER.info("Equilibrating time period " + timePeriod.toString());
+			executeTimePeriod(timePeriod);
+		}
+	}
+
+	/*
+	 * (non-Javadoc)
+	 * 
+	 * @see org.planit.interactor.LinkVolumeInteractor.LinkVolumeAccessee#
+	 * getTotalNetworkSegmentFlows()
+	 */
+
+	@Override
+	public double getTotalNetworkSegmentFlow(LinkSegment linkSegment) {
+		return simulationData.getTotalNetworkSegmentFlow(linkSegment);
+	}
+
+	@Override
+	public double[] getModalNetworkSegmentFlows(Mode mode) {
+		return simulationData.getModalNetworkSegmentFlows(mode);
+	}
+
+	/*
+	 * (non-Javadoc)
+	 * 
+	 * @see org.planit.interactor.LinkVolumeInteractor.LinkVolumeAccessee#
+	 * getNumberOfLinkSegments()
+	 */
+	@Override
+	public int getNumberOfLinkSegments() {
+		return getTransportNetwork().getTotalNumberOfLinkSegments();
+	}
+
+	@Override
+	public void onRequestInteractorEvent(RequestAccesseeEvent event) {
+		if (event.getSourceAccessor().getRequestedAccessee().equals(LinkVolumeAccessee.class)) {
+			event.getSourceAccessor().setAccessee(this);
+		}
+	}
+
+	/**
+	 * Create the Gap Function used by this Traffic Assignment
+	 * 
+	 * @return GapFunction created
+	 */
+	protected GapFunction createGapFunction() {
+		return new LinkBasedRelativeDualityGapFunction(new StopCriterion());
+	}
+
+	public SimulationData getSimulationData() {
+		return simulationData;
+	}
+
 }
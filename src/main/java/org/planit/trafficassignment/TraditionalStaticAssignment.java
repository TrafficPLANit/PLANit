--- conflicted
+++ resolved
@@ -1,634 +1,629 @@
-package org.planit.trafficassignment;
-
-import java.rmi.RemoteException;
-import java.util.Calendar;
-import java.util.Map;
-import java.util.Set;
-import java.util.function.Function;
-
-import org.djutils.event.Event;
-import org.djutils.event.EventInterface;
-import org.djutils.event.EventType;
-import org.planit.algorithms.shortestpath.DijkstraShortestPathAlgorithm;
-import org.planit.algorithms.shortestpath.ShortestPathAlgorithm;
-import org.planit.cost.physical.initial.InitialLinkSegmentCost;
-import org.planit.data.ModeData;
-import org.planit.data.SimulationData;
-import org.planit.data.TraditionalStaticAssignmentSimulationData;
-import org.planit.demands.Demands;
-import org.planit.exceptions.PlanItException;
-import org.planit.gap.GapFunction;
-import org.planit.gap.LinkBasedRelativeDualityGapFunction;
-import org.planit.gap.StopCriterion;
-import org.planit.input.InputBuilderListener;
-import org.planit.interactor.LinkVolumeAccessee;
-import org.planit.interactor.LinkVolumeAccessor;
-import org.planit.logging.PlanItLogger;
-import org.planit.network.physical.PhysicalNetwork;
-import org.planit.network.virtual.Zoning;
-import org.planit.od.odmatrix.ODMatrixIterator;
-import org.planit.od.odmatrix.demand.ODDemandMatrix;
-import org.planit.od.odmatrix.skim.ODSkimMatrix;
-import org.planit.od.odroute.ODRouteMatrix;
-import org.planit.output.adapter.OutputTypeAdapter;
-import org.planit.output.adapter.TraditionalStaticAssignmentLinkOutputTypeAdapter;
-import org.planit.output.adapter.TraditionalStaticAssignmentODOutputTypeAdapter;
-import org.planit.output.adapter.TraditionalStaticRouteOutputTypeAdapter;
-import org.planit.output.configuration.OutputConfiguration;
-import org.planit.output.enums.ODSkimSubOutputType;
-import org.planit.output.enums.OutputType;
-import org.planit.route.RouteImpl;
-import org.planit.time.TimePeriod;
-import org.planit.trafficassignment.builder.TraditionalStaticAssignmentBuilder;
-import org.planit.trafficassignment.builder.TrafficAssignmentBuilder;
-import org.planit.utils.ArrayOperations;
-import org.planit.utils.FormatUtils;
-import org.planit.utils.graph.EdgeSegment;
-import org.planit.utils.graph.Vertex;
-import org.planit.utils.misc.Pair;
-import org.planit.utils.network.physical.LinkSegment;
-import org.planit.utils.network.physical.Mode;
-import org.planit.utils.network.physical.Node;
-import org.planit.utils.network.virtual.Centroid;
-import org.planit.utils.network.virtual.ConnectoidSegment;
-import org.planit.utils.network.virtual.Zone;
-
-/**
- * Traditional static assignment traffic component.
- * Provides configuration access via the CapacityRestrainedTrafficAssignmentBuilder it instantiates
- *
- * @author markr, gman6028
- *
- */
-public class TraditionalStaticAssignment extends TrafficAssignment implements LinkVolumeAccessee {
-
-	/** Generated UID */
-	private static final long serialVersionUID = -4610905345414397908L;
-
-	/**
-	 * Epsilon margin when comparing flow rates (veh/h)
-	 */
-	private static final double DEFAULT_FLOW_EPSILON = 0.000001;
-
-	/**
-	 * Holds the running simulation data for the assignment
-	 */
-	private TraditionalStaticAssignmentSimulationData simulationData;
-
-	/**
-	 * Initialize running simulation variables for the time period
-	 *
-	 * @param modes set of modes covered by this assignment
-	 * @throws PlanItException thrown if there is an error
-	 */
-	private void initialiseTimePeriod(final Set<Mode> modes) throws PlanItException {
-		final OutputConfiguration outputConfiguration = outputManager.getOutputConfiguration();
-		simulationData = new TraditionalStaticAssignmentSimulationData(outputConfiguration);
-		simulationData.setIterationIndex(0);
-		simulationData.getModeSpecificData().clear();
-		for (final Mode mode : modes) {
-			simulationData.resetModalNetworkSegmentFlows(mode, numberOfNetworkSegments);
-			simulationData.getModeSpecificData().put(mode, new ModeData(new double[numberOfNetworkSegments]));
-		}
-	}
-
-	/**
-	 * Apply smoothing based on current and previous flows and the adopted smoothing
-	 * method. The smoothed results are registered as the current segment flows
-	 * while the current segment flows are assigned to the previous segment flows
-	 * (which are discarded).
-	 *
-	 * @param modeData data for the current mode
-	 */
-	private void applySmoothing(final ModeData modeData) {
-		final double[] smoothedSegmentFlows = smoothing.applySmoothing(modeData.currentNetworkSegmentFlows,
-				modeData.nextNetworkSegmentFlows, numberOfNetworkSegments);
-		// update flow arrays for next iteration
-		modeData.currentNetworkSegmentFlows = smoothedSegmentFlows;
-	}
-
-	/**
-	 * Perform assignment for a given time period, mode and costs imposed on
-	 * Dijkstra shortest path
-	 *
-	 * @param mode                     the current mode
-	 * @param odDemandMatrix           origin-demand matrix
-	 * @param currentModeData          data for the current mode
-	 * @param modalNetworkSegmentCosts segment costs for the network
-	 * @param shortestPathAlgorithm    shortest path algorithm to be used
-	 * @throws PlanItException thrown if there is an error
-	 */
-	private void executeModeTimePeriod(
-			final Mode mode,
-			final ODDemandMatrix odDemandMatrix,
-			final ModeData currentModeData,
-			final double[] modalNetworkSegmentCosts,
-			final ShortestPathAlgorithm shortestPathAlgorithm) throws PlanItException {
-
-		final LinkBasedRelativeDualityGapFunction dualityGapFunction = ((LinkBasedRelativeDualityGapFunction) getGapFunction());
-		final ODRouteMatrix odRouteMatrix = simulationData.getODPathMatrix(mode);
-		final Map<ODSkimSubOutputType, ODSkimMatrix> skimMatrixMap = simulationData.getSkimMatrixMap(mode);
-
-		// loop over all available OD demands
-		long previousOriginZoneId = -1;
-		// track the cost to reach each vertex in the network and the shortest path
-		// segment used to get there
-		Pair<Double, EdgeSegment>[] vertexPathCosts = null;
-		for (final ODMatrixIterator odDemandMatrixIter = odDemandMatrix.iterator(); odDemandMatrixIter.hasNext();) {
-			final double odDemand = odDemandMatrixIter.next();
-			final Zone currentOriginZone = odDemandMatrixIter.getCurrentOrigin();
-			final Zone currentDestinationZone = odDemandMatrixIter.getCurrentDestination();
-
-			if (((odDemand - DEFAULT_FLOW_EPSILON) > 0.0)
-					&& (currentOriginZone.getId() != currentDestinationZone.getId())) {
-
-				PlanItLogger.fine("Calculating flow from origin zone " + currentOriginZone.getExternalId()
-						+ " to destination zone " + currentDestinationZone.getExternalId() + " which has demand of "
-						+ FormatUtils.format5(odDemand) +  " for mode " + mode.getExternalId());
-
-				// MARK 6-1-2020
-				// extracted this from separated method (method removed);
-				// we do to many things here (path search, path storage), better to leave it
-				// exposed at this level so we know where this functionality occurs
-				// when origin is updated we conduct ONE-TO-ALL shortest path search
-				if (previousOriginZoneId != currentOriginZone.getId()) {
-
-					final Centroid originCentroid = currentOriginZone.getCentroid();
-					if (originCentroid.getExitEdgeSegments().isEmpty()) {
-						throw new PlanItException("Edge segments have not been assigned to Centroid for Zone "
-								+ (currentOriginZone.getExternalId()));
-					}
-					// UPDATE SHORTEST PATHS
-					vertexPathCosts = shortestPathAlgorithm.executeOneToAll(originCentroid);
-				}
-
-				if (outputManager.isOutputTypeActive(OutputType.PATH)) {
-					final RouteImpl route = RouteImpl.createODRoute(currentDestinationZone.getCentroid(), vertexPathCosts);
-					odRouteMatrix.setValue(currentOriginZone, currentDestinationZone, route);
-				}
-
-				final double odShortestPathCost = getShortestPathCost(vertexPathCosts, currentOriginZone,
-						currentDestinationZone, modalNetworkSegmentCosts, odDemand, currentModeData);
-				dualityGapFunction.increaseConvexityBound(odDemand * odShortestPathCost);
-				previousOriginZoneId = currentOriginZone.getId();
-
-				updateSkimMatrixMap(skimMatrixMap, currentOriginZone, currentDestinationZone, odDemand, vertexPathCosts);
-			}
-		}
-	}
-
-	/**
-	 * Calculate the route cost for the calculated minimum cost path from a
-	 * specified origin to a specified destination
-	 *
-	 * @param vertexPathAndCost        array of Pairs containing the current vertex
-	 *                                 path and cost
-	 * @param currentOriginZone        current origin zone
-	 * @param currentDestinationZone   current destination zone
-	 * @param modalNetworkSegmentCosts segment costs for the network
-	 * @param odDemand                 the demands from the specified origin to the
-	 *                                 specified destination
-	 * @param currentModeData          data for the current mode
-	 * @return the route cost for the calculated minimum cost path
-	 * @throws PlanItException thrown if there is an error
-	 */
-	private double getShortestPathCost(final Pair<Double, EdgeSegment>[] vertexPathAndCost, final Zone currentOriginZone,
-			final Zone currentDestinationZone, final double[] modalNetworkSegmentCosts, final double odDemand, final ModeData currentModeData)
-			throws PlanItException {
-		double shortestPathCost = 0;
-		EdgeSegment currentEdgeSegment = null;
-		for (Vertex currentPathStartVertex = currentDestinationZone.getCentroid(); currentPathStartVertex
-				.getId() != currentOriginZone.getCentroid()
-						.getId(); currentPathStartVertex = currentEdgeSegment.getUpstreamVertex()) {
-			final int startVertexId = (int) currentPathStartVertex.getId();
-			currentEdgeSegment = vertexPathAndCost[startVertexId].getSecond();
-			if (currentEdgeSegment == null) {
-				if (currentPathStartVertex instanceof Centroid) {
-					throw new PlanItException("The solution could not find an Edge Segment for the connectoid for zone "
-							+ ((Centroid) currentPathStartVertex).getParentZone().getExternalId());
-				} else {
-					throw new PlanItException("The solution could not find an Edge Segment for node "
-							+ ((Node) currentPathStartVertex).getExternalId());
-				}
-			}
-			final int edgeSegmentId = (int) currentEdgeSegment.getId();
-			shortestPathCost += modalNetworkSegmentCosts[edgeSegmentId];
-			currentModeData.nextNetworkSegmentFlows[edgeSegmentId] += odDemand;
-		}
-		return shortestPathCost;
-	}
-
-	/**
-	 * Update the OD skim matrix for all active output types
-	 *
-	 * @param skimMatrixMap          Map of OD skim matrices for each active output
-	 *                               type
-	 * @param currentOriginZone      current origin zone
-	 * @param currentDestinationZone current destination zone
-	 * @param odDemand               the odDemand
-	 * @param vertexPathCosts        array of costs for the specified mode
-	 */
-	private void updateSkimMatrixMap(final Map<ODSkimSubOutputType, ODSkimMatrix> skimMatrixMap, final Zone currentOriginZone,
-			final Zone currentDestinationZone, final double odDemand, final Pair<Double, EdgeSegment>[] vertexPathCosts) {
-		for (final ODSkimSubOutputType odSkimOutputType : simulationData.getActiveSkimOutputTypes()) {
-			if (odSkimOutputType.equals(ODSkimSubOutputType.COST)) {
-				double odGeneralisedCost = -1;
-				if (odDemand > 0.0) {
-					// Collect cost to get to vertex from shortest path ONE-TO-ALL information
-					// directly
-					final long destinationVertexId = currentDestinationZone.getCentroid().getId();
-					final Pair<Double, EdgeSegment> vertexPathCost = vertexPathCosts[(int) destinationVertexId];
-					odGeneralisedCost = vertexPathCost.getFirst();
-				}
-				final ODSkimMatrix odSkimMatrix = skimMatrixMap.get(odSkimOutputType);
-				odSkimMatrix.setValue(currentOriginZone, currentDestinationZone, odGeneralisedCost);
-			}
-		}
-	}
-
-	/**
-	 * Perform assignment for a given time period using Dijkstra's algorithm
-	 *
-	 * @param timePeriod the time period for the current assignment
-	 * @throws PlanItException thrown if there is an error
-	 */
-	private void executeTimePeriod(final TimePeriod timePeriod) throws PlanItException {
-		PlanItLogger.info(
-<<<<<<< HEAD
-				"Running Traditional Static Assigment over all modes for Time Period " + timePeriod.getDescription());
-		final Set<Mode> modes = demands.getRegisteredModesForTimePeriod(timePeriod);
-=======
-				"Running Traditional Static Assignment over all modes for Time Period " + timePeriod.getDescription());
-		Set<Mode> modes = demands.getRegisteredModesForTimePeriod(timePeriod);
->>>>>>> ff321c3d
-		initialiseTimePeriod(modes);
-		final LinkBasedRelativeDualityGapFunction dualityGapFunction = ((LinkBasedRelativeDualityGapFunction) getGapFunction());
-		Calendar startTime = Calendar.getInstance();
-		final Calendar initialStartTime = startTime;
-		for (final Mode mode : modes) {
-			final double[] modalLinkSegmentCosts = initializeModalLinkSegmentCosts(mode, timePeriod);
-			simulationData.setModalLinkSegmentCosts(mode, modalLinkSegmentCosts);
-		}
-
-		boolean converged = false;
-		while (!converged) {
-			dualityGapFunction.reset();
-			smoothing.update(simulationData.getIterationIndex());
-
-			// NETWORK LOADING - PER MODE
-			for (final Mode mode : modes) {
-				//:TODO ugly -> you are not resetting 1 matrix but multiple NAMES ARE WRONG
-				//:TODO: slow -> only reset or do something when it is stored in the first place, this is not checked
-				simulationData.resetSkimMatrix(mode, getTransportNetwork().zones);
-				simulationData.resetPathMatrix(mode, getTransportNetwork().zones);
-				simulationData.resetModalNetworkSegmentFlows(mode, numberOfNetworkSegments);
-
-				final double[] modalLinkSegmentCosts = simulationData.getModalLinkSegmentCosts(mode);
-				executeAndSmoothTimePeriodAndMode(timePeriod, mode, modalLinkSegmentCosts);
-			}
-
-			dualityGapFunction.computeGap();
-			simulationData.incrementIterationIndex();
-			PlanItLogger.info("The total system travel time after iteration " + simulationData.getIterationIndex() + " for time period " +  timePeriod.getExternalId() + " is " + dualityGapFunction.getActualSystemTravelTime() + ".");
-			startTime = recordTime(startTime, dualityGapFunction.getGap());
-			for (final Mode mode : modes) {
-				final double[] modalLinkSegmentCosts = recalculateModalLinkSegmentCosts(mode, timePeriod);
-				simulationData.setModalLinkSegmentCosts(mode, modalLinkSegmentCosts);
-			}
-			converged = dualityGapFunction.hasConverged(simulationData.getIterationIndex());
-			outputManager.persistOutputData(timePeriod, modes, converged);
-		}
-		final long timeDiff = startTime.getTimeInMillis() - initialStartTime.getTimeInMillis();
-		PlanItLogger.info("Assignment took " + timeDiff + " milliseconds");
-	}
-
-	/**
-	 * Record the time an iteration took
-	 *
-	 * @param startTime  the original start time of the iteration
-	 * @param dualityGap the duality gap at the end of the iteration
-	 * @return the time at the end of the iteration
-	 */
-	private Calendar recordTime(final Calendar startTime, final double dualityGap) {
-		final Calendar currentTime = Calendar.getInstance();
-		final long timeDiff = currentTime.getTimeInMillis() - startTime.getTimeInMillis();
-		PlanItLogger.info("Iteration " + simulationData.getIterationIndex() + ": Duality gap = "
-				+ FormatUtils.format6(dualityGap) + ": Iteration duration " + timeDiff + " milliseconds");
-		return currentTime;
-	}
-
-	/**
-	 * Execute the assignment for the current time period and mode and apply
-	 * smoothing to the result
-	 *
-	 * @param timePeriod               the current time period
-	 * @param mode                     the current mode
-	 * @param modalNetworkSegmentCosts the current network segment costs
-	 * @throws PlanItException thrown if there is an error
-	 */
-	private void executeAndSmoothTimePeriodAndMode(final TimePeriod timePeriod, final Mode mode, final double[] modalNetworkSegmentCosts)
-			throws PlanItException {
-		PlanItLogger.info("Running Traditional Static Assignment for Mode " + mode.getName());
-		// mode specific data
-		final ModeData currentModeData = simulationData.getModeSpecificData().get(mode);
-		currentModeData.resetNextNetworkSegmentFlows();
-		final LinkBasedRelativeDualityGapFunction dualityGapFunction = ((LinkBasedRelativeDualityGapFunction) getGapFunction());
-
-		// AON based network loading
-		final ShortestPathAlgorithm shortestPathAlgorithm = new DijkstraShortestPathAlgorithm(modalNetworkSegmentCosts,
-				numberOfNetworkSegments, numberOfNetworkVertices);
-		final ODDemandMatrix odDemandMatrix = demands.get(mode, timePeriod);
-		executeModeTimePeriod(mode, odDemandMatrix, currentModeData, modalNetworkSegmentCosts, shortestPathAlgorithm);
-
-		final double totalModeSystemTravelTime = ArrayOperations.dotProduct(currentModeData.currentNetworkSegmentFlows,
-				modalNetworkSegmentCosts, numberOfNetworkSegments);
-		dualityGapFunction.increaseActualSystemTravelTime(totalModeSystemTravelTime);
-		applySmoothing(currentModeData);
-
-		// aggregate smoothed mode specific flows - for cost computation
-		ArrayOperations.addTo(simulationData.getModalNetworkSegmentFlows(mode),
-				currentModeData.currentNetworkSegmentFlows, numberOfNetworkSegments);
-		simulationData.getModeSpecificData().put(mode, currentModeData);
-	}
-
-	/**
-	 * Populate the current segment costs for connectoids
-	 *
-	 * @param mode                current mode of travel
-	 * @param currentSegmentCosts array to store the current segment costs
-	 * @throws PlanItException thrown if there is an error
-	 */
-	private void populateModalConnectoidCosts(final Mode mode, final double[] currentSegmentCosts) throws PlanItException {
-		for (final ConnectoidSegment currentSegment : transportNetwork.connectoidSegments.toList()) {
-			currentSegmentCosts[(int) currentSegment.getId()] = virtualCost.getSegmentCost(mode, currentSegment);
-		}
-	}
-
-	/**
-	 * Calculate and store the link segment costs for links for the current
-	 * iteration
-	 *
-	 * This method is called during the second and subsequent iterations of the
-	 * simulation.
-	 *
-	 * @param mode                current mode of travel
-	 * @param currentSegmentCosts array to store the current segment costs
-	 * @throws PlanItException thrown if there is an error
-	 */
-	private void calculateModalLinkSegmentCosts(final Mode mode, final double[] currentSegmentCosts) throws PlanItException {
-		setModalLinkSegmentCosts(mode, currentSegmentCosts, (linkSegment) -> {
-			return physicalCost.getSegmentCost(mode, linkSegment);
-		});
-	}
-
-	/**
-	 * Initialize the link segment costs from the InitialLinkSegmentCost object for
-	 * all time periods
-	 *
-	 * This method is called during the first iteration of the simulation.
-	 *
-	 * @param mode                current mode of travel
-	 * @param currentSegmentCosts array to store the current segment costs
-	 * @return false if the initial costs cannot be set for this mode, true
-	 *         otherwise
-	 * @throws PlanItException thrown if there is an error
-	 */
-	private boolean initializeModalLinkSegmentCostsForAllTimePeriods(final Mode mode, final double[] currentSegmentCosts)
-			throws PlanItException {
-		if (!initialLinkSegmentCost.isSegmentCostsSetForMode(mode)) {
-			return false;
-		}
-		setModalLinkSegmentCosts(mode, currentSegmentCosts, (linkSegment) -> {
-			return initialLinkSegmentCost.getSegmentCost(mode, linkSegment);
-		});
-		return true;
-	}
-
-	/**
-	 * Initialize the link segment costs from the InitialLinkSegmentCost object for
-	 * each current time period
-	 *
-	 * This method is called during the first iteration of the simulation.
-	 *
-	 * @param mode                current mode of travel
-	 * @param timePeriod          current time period
-	 * @param currentSegmentCosts array to store the current segment costs
-	 * @return false if the initial costs cannot be set for this mode and time
-	 *         period, true otherwise
-	 * @throws PlanItException thrown if there is an error
-	 */
-	private boolean initializeModalLinkSegmentCostsByTimePeriod(final Mode mode, final TimePeriod timePeriod,
-			final double[] currentSegmentCosts) throws PlanItException {
-		final InitialLinkSegmentCost initialLinkSegmentCostForTimePeriod = initialLinkSegmentCostByTimePeriod.get(timePeriod.getId());
-		if (!initialLinkSegmentCostForTimePeriod.isSegmentCostsSetForMode(mode)) {
-			return false;
-		}
-		setModalLinkSegmentCosts(mode, currentSegmentCosts, (linkSegment) -> {
-			final InitialLinkSegmentCost initialLinkSegmentCostLocal = initialLinkSegmentCostByTimePeriod.get(timePeriod.getId());
-			return initialLinkSegmentCostLocal.getSegmentCost(mode, linkSegment);
-		});
-		return true;
-	}
-
-	/**
-	 * Initialize the modal link segment costs before the first iteration.
-	 *
-	 * This method uses initial link segment costs if they have been input,
-	 * otherwise these are calculated from zero start values
-	 *
-	 * @param mode       current mode
-	 * @param timePeriod current time period
-	 * @return array containing link costs for each link segment
-	 * @throws PlanItException thrown if there is an error
-	 */
-	private double[] initializeModalLinkSegmentCosts(final Mode mode, final TimePeriod timePeriod) throws PlanItException {
-		final double[] currentSegmentCosts = new double[transportNetwork.getTotalNumberOfEdgeSegments()];
-		populateModalConnectoidCosts(mode, currentSegmentCosts);
-		if (initialLinkSegmentCostByTimePeriod.containsKey(timePeriod.getId())) {
-			if (initializeModalLinkSegmentCostsByTimePeriod(mode, timePeriod, currentSegmentCosts)) {
-				return currentSegmentCosts;
-			}
-		} else if (initialLinkSegmentCost != null) {
-			if (initializeModalLinkSegmentCostsForAllTimePeriods(mode, currentSegmentCosts)) {
-				return currentSegmentCosts;
-			}
-		}
-		calculateModalLinkSegmentCosts(mode, currentSegmentCosts);
-		return currentSegmentCosts;
-	}
-
-	/**
-	 * Set the link segment costs
-	 *
-	 * @param mode                 current mode of travel
-	 * @param currentSegmentCosts  array to store the current segment costs
-	 * @param calculateSegmentCost lambda function to specify how the costs should
-	 *                             be calculated
-	 * @throws PlanItException thrown if there is an error
-	 */
-	private void setModalLinkSegmentCosts(final Mode mode, final double[] currentSegmentCosts,
-			final Function<LinkSegment, Double> calculateSegmentCost) throws PlanItException {
-		for (final LinkSegment linkSegment : transportNetwork.linkSegments.toList()) {
-			if (linkSegment.getMaximumSpeed(mode) == 0.0) {
-				currentSegmentCosts[(int) linkSegment.getId()] = Double.POSITIVE_INFINITY;
-			} else {
-				final double currentSegmentCost = calculateSegmentCost.apply(linkSegment);
-				if (currentSegmentCost < 0.0) {
-					throw new PlanItException("Error during calculation of link segment costs");
-				}
-				currentSegmentCosts[(int) linkSegment.getId()] = currentSegmentCost;
-			}
-		}
-	}
-
-	/**
-	 * Recalculate the modal link segment costs after each iteration
-	 *
-	 * @param mode       current mode
-	 * @param timePeriod current time period
-	 * @return array containing link costs for each link segment
-	 * @throws PlanItException thrown if there is an error
-	 */
-	private double[] recalculateModalLinkSegmentCosts(final Mode mode, final TimePeriod timePeriod) throws PlanItException {
-		final double[] currentSegmentCosts = new double[transportNetwork.getTotalNumberOfEdgeSegments()];
-		populateModalConnectoidCosts(mode, currentSegmentCosts);
-		calculateModalLinkSegmentCosts(mode, currentSegmentCosts);
-		return currentSegmentCosts;
-	}
-
-	/**
-	 * {@inheritDoc}
-	 */
-    @Override
-    protected TrafficAssignmentBuilder createTrafficAssignmentBuilder(
-    		final InputBuilderListener trafficComponentCreateListener,
-			final Demands demands,
-			final Zoning zoning,
-			final PhysicalNetwork physicalNetwork) throws PlanItException {
-    	return new TraditionalStaticAssignmentBuilder(
-    			this, trafficComponentCreateListener, demands, zoning, physicalNetwork);
-    }
-
-	/** {@inheritDoc} */
-	@Override
-	protected void addRegisteredEventTypeListeners(final EventType eventType) {
-		// in case of traditional static assignment, the assignment provides access to the link volumes
-		// so we register ourselves as a listener for this event type
-		if( eventType.equals(LinkVolumeAccessee.INTERACTOR_PROVIDE_LINKVOLUMEACCESSEE)) {
-			addListener(this, eventType);
-		}
-	}
-
-	/**
-	 * Create the Gap Function used by this Traffic Assignment
-	 *
-	 * @return GapFunction created
-	 */
-	@Override
-	protected GapFunction createGapFunction() {
-		return new LinkBasedRelativeDualityGapFunction(new StopCriterion());
-	}
-
-	/**
-	 * Base Constructor
-	 */
-	public TraditionalStaticAssignment() {
-		super();
-		simulationData = null;
-	}
-
-	/**
-	 * Execute equilibration over all time periods and modes
-	 *
-	 * @throws PlanItException thrown if there is an error
-	 */
-	@Override
-	public void executeEquilibration() throws PlanItException {
-		// perform assignment per period - per mode
-		final Set<TimePeriod> timePeriods = demands.getRegisteredTimePeriods();
-		PlanItLogger.info("There are " + timePeriods.size() + " time periods to loop through.");
-		for (final TimePeriod timePeriod : timePeriods) {
-			PlanItLogger.info("Equilibrating time period " + timePeriod.toString());
-			executeTimePeriod(timePeriod);
-		}
-	}
-
-	/**
-	 * #{@inheritDoc}
-	 */
-	@Override
-	public double getTotalNetworkSegmentFlow(final LinkSegment linkSegment) {
-		return simulationData.getTotalNetworkSegmentFlow(linkSegment);
-	}
-
-	/**
-	 * #{@inheritDoc}
-	 */
-	@Override
-	public double[] getModalNetworkSegmentFlows(final Mode mode) {
-		return simulationData.getModalNetworkSegmentFlows(mode);
-	}
-
-	/**
-	 * #{@inheritDoc}
-	 */
-	@Override
-	public int getNumberOfLinkSegments() {
-		return getTransportNetwork().getTotalNumberOfLinkSegments();
-	}
-
-	/**
-	 * deal with requests for link volume accessees since we are one. Whenever such a request
-	 * arrives, we provide ourselves as a candidate and fire a response event of type LinkVolumeAccessee.INTERACTOR_PROVIDE_LINKVOLUMEACCESSEE
-	 *
-	 * @param event to process
-	 */
-	@Override
-	public void notify(final EventInterface event) throws RemoteException {
-		if(event.getType().equals(LinkVolumeAccessor.INTERACTOR_REQUEST_LINKVOLUMEACCESSEE_TYPE)) {
-			if( event.getContent() instanceof LinkVolumeAccessor) {
-				// source is accessor, so we provide ourselves as the accessee
-				final LinkVolumeAccessor theLinkVolumeAccessor = (LinkVolumeAccessor) event.getContent();
-				addListener(theLinkVolumeAccessor, INTERACTOR_PROVIDE_LINKVOLUMEACCESSEE);
-				// fire event where we signal that an accessee is available (us) for this request
-				fireEvent(new Event(INTERACTOR_PROVIDE_LINKVOLUMEACCESSEE,this, this));
-			}
-		}
-	}
-
-	/**
-	 * Create the output type adapter for the current output type
-	 *
-	 * @param outputType the current output type
-	 * @return the output type adapter corresponding to the current traffic
-	 *         assignment and output type
-	 */
-	@Override
-	public OutputTypeAdapter createOutputTypeAdapter(final OutputType outputType) {
-		OutputTypeAdapter outputTypeAdapter = null;
-		switch (outputType) {
-		case LINK:
-			outputTypeAdapter = new TraditionalStaticAssignmentLinkOutputTypeAdapter(outputType, this);
-			break;
-		case OD:
-			outputTypeAdapter = new TraditionalStaticAssignmentODOutputTypeAdapter(outputType, this);
-			break;
-		case PATH:
-			outputTypeAdapter = new TraditionalStaticRouteOutputTypeAdapter(outputType, this);
-			break;
-		default:
-			PlanItLogger.warning(outputType.value() + " has not been defined yet.");
-		}
-		return outputTypeAdapter;
-	}
-
-	/**
-	 * Return the simulation data for the current iteration
-	 *
-	 * @return simulation data
-	 */
-	@Override
-	public SimulationData getSimulationData() {
-		return simulationData;
-	}
+package org.planit.trafficassignment;
+
+import java.rmi.RemoteException;
+import java.util.Calendar;
+import java.util.Map;
+import java.util.Set;
+import java.util.function.Function;
+
+import org.djutils.event.Event;
+import org.djutils.event.EventInterface;
+import org.djutils.event.EventType;
+import org.planit.algorithms.shortestpath.DijkstraShortestPathAlgorithm;
+import org.planit.algorithms.shortestpath.ShortestPathAlgorithm;
+import org.planit.cost.physical.initial.InitialLinkSegmentCost;
+import org.planit.data.ModeData;
+import org.planit.data.SimulationData;
+import org.planit.data.TraditionalStaticAssignmentSimulationData;
+import org.planit.demands.Demands;
+import org.planit.exceptions.PlanItException;
+import org.planit.gap.GapFunction;
+import org.planit.gap.LinkBasedRelativeDualityGapFunction;
+import org.planit.gap.StopCriterion;
+import org.planit.input.InputBuilderListener;
+import org.planit.interactor.LinkVolumeAccessee;
+import org.planit.interactor.LinkVolumeAccessor;
+import org.planit.logging.PlanItLogger;
+import org.planit.network.physical.PhysicalNetwork;
+import org.planit.network.virtual.Zoning;
+import org.planit.od.odmatrix.ODMatrixIterator;
+import org.planit.od.odmatrix.demand.ODDemandMatrix;
+import org.planit.od.odmatrix.skim.ODSkimMatrix;
+import org.planit.od.odroute.ODRouteMatrix;
+import org.planit.output.adapter.OutputTypeAdapter;
+import org.planit.output.adapter.TraditionalStaticAssignmentLinkOutputTypeAdapter;
+import org.planit.output.adapter.TraditionalStaticAssignmentODOutputTypeAdapter;
+import org.planit.output.adapter.TraditionalStaticRouteOutputTypeAdapter;
+import org.planit.output.configuration.OutputConfiguration;
+import org.planit.output.enums.ODSkimSubOutputType;
+import org.planit.output.enums.OutputType;
+import org.planit.route.RouteImpl;
+import org.planit.time.TimePeriod;
+import org.planit.trafficassignment.builder.TraditionalStaticAssignmentBuilder;
+import org.planit.trafficassignment.builder.TrafficAssignmentBuilder;
+import org.planit.utils.ArrayOperations;
+import org.planit.utils.FormatUtils;
+import org.planit.utils.graph.EdgeSegment;
+import org.planit.utils.graph.Vertex;
+import org.planit.utils.misc.Pair;
+import org.planit.utils.network.physical.LinkSegment;
+import org.planit.utils.network.physical.Mode;
+import org.planit.utils.network.physical.Node;
+import org.planit.utils.network.virtual.Centroid;
+import org.planit.utils.network.virtual.ConnectoidSegment;
+import org.planit.utils.network.virtual.Zone;
+
+/**
+ * Traditional static assignment traffic component.
+ * Provides configuration access via the CapacityRestrainedTrafficAssignmentBuilder it instantiates
+ *
+ * @author markr, gman6028
+ *
+ */
+public class TraditionalStaticAssignment extends TrafficAssignment implements LinkVolumeAccessee {
+
+	/** Generated UID */
+	private static final long serialVersionUID = -4610905345414397908L;
+
+	/**
+	 * Epsilon margin when comparing flow rates (veh/h)
+	 */
+	private static final double DEFAULT_FLOW_EPSILON = 0.000001;
+
+	/**
+	 * Holds the running simulation data for the assignment
+	 */
+	private TraditionalStaticAssignmentSimulationData simulationData;
+
+	/**
+	 * Initialize running simulation variables for the time period
+	 *
+	 * @param modes set of modes covered by this assignment
+	 * @throws PlanItException thrown if there is an error
+	 */
+	private void initialiseTimePeriod(final Set<Mode> modes) throws PlanItException {
+		final OutputConfiguration outputConfiguration = outputManager.getOutputConfiguration();
+		simulationData = new TraditionalStaticAssignmentSimulationData(outputConfiguration);
+		simulationData.setIterationIndex(0);
+		simulationData.getModeSpecificData().clear();
+		for (final Mode mode : modes) {
+			simulationData.resetModalNetworkSegmentFlows(mode, numberOfNetworkSegments);
+			simulationData.getModeSpecificData().put(mode, new ModeData(new double[numberOfNetworkSegments]));
+		}
+	}
+
+	/**
+	 * Apply smoothing based on current and previous flows and the adopted smoothing
+	 * method. The smoothed results are registered as the current segment flows
+	 * while the current segment flows are assigned to the previous segment flows
+	 * (which are discarded).
+	 *
+	 * @param modeData data for the current mode
+	 */
+	private void applySmoothing(final ModeData modeData) {
+		final double[] smoothedSegmentFlows = smoothing.applySmoothing(modeData.currentNetworkSegmentFlows,
+				modeData.nextNetworkSegmentFlows, numberOfNetworkSegments);
+		// update flow arrays for next iteration
+		modeData.currentNetworkSegmentFlows = smoothedSegmentFlows;
+	}
+
+	/**
+	 * Perform assignment for a given time period, mode and costs imposed on
+	 * Dijkstra shortest path
+	 *
+	 * @param mode                     the current mode
+	 * @param odDemandMatrix           origin-demand matrix
+	 * @param currentModeData          data for the current mode
+	 * @param modalNetworkSegmentCosts segment costs for the network
+	 * @param shortestPathAlgorithm    shortest path algorithm to be used
+	 * @throws PlanItException thrown if there is an error
+	 */
+	private void executeModeTimePeriod(
+			final Mode mode,
+			final ODDemandMatrix odDemandMatrix,
+			final ModeData currentModeData,
+			final double[] modalNetworkSegmentCosts,
+			final ShortestPathAlgorithm shortestPathAlgorithm) throws PlanItException {
+
+		final LinkBasedRelativeDualityGapFunction dualityGapFunction = ((LinkBasedRelativeDualityGapFunction) getGapFunction());
+		final ODRouteMatrix odRouteMatrix = simulationData.getODPathMatrix(mode);
+		final Map<ODSkimSubOutputType, ODSkimMatrix> skimMatrixMap = simulationData.getSkimMatrixMap(mode);
+
+		// loop over all available OD demands
+		long previousOriginZoneId = -1;
+		// track the cost to reach each vertex in the network and the shortest path
+		// segment used to get there
+		Pair<Double, EdgeSegment>[] vertexPathCosts = null;
+		for (final ODMatrixIterator odDemandMatrixIter = odDemandMatrix.iterator(); odDemandMatrixIter.hasNext();) {
+			final double odDemand = odDemandMatrixIter.next();
+			final Zone currentOriginZone = odDemandMatrixIter.getCurrentOrigin();
+			final Zone currentDestinationZone = odDemandMatrixIter.getCurrentDestination();
+
+			if (((odDemand - DEFAULT_FLOW_EPSILON) > 0.0)
+					&& (currentOriginZone.getId() != currentDestinationZone.getId())) {
+
+				PlanItLogger.fine("Calculating flow from origin zone " + currentOriginZone.getExternalId()
+						+ " to destination zone " + currentDestinationZone.getExternalId() + " which has demand of "
+						+ FormatUtils.format5(odDemand) +  " for mode " + mode.getExternalId());
+
+				// MARK 6-1-2020
+				// extracted this from separated method (method removed);
+				// we do to many things here (path search, path storage), better to leave it
+				// exposed at this level so we know where this functionality occurs
+				// when origin is updated we conduct ONE-TO-ALL shortest path search
+				if (previousOriginZoneId != currentOriginZone.getId()) {
+
+					final Centroid originCentroid = currentOriginZone.getCentroid();
+					if (originCentroid.getExitEdgeSegments().isEmpty()) {
+						throw new PlanItException("Edge segments have not been assigned to Centroid for Zone "
+								+ (currentOriginZone.getExternalId()));
+					}
+					// UPDATE SHORTEST PATHS
+					vertexPathCosts = shortestPathAlgorithm.executeOneToAll(originCentroid);
+				}
+
+				if (outputManager.isOutputTypeActive(OutputType.PATH)) {
+					final RouteImpl route = RouteImpl.createODRoute(currentDestinationZone.getCentroid(), vertexPathCosts);
+					odRouteMatrix.setValue(currentOriginZone, currentDestinationZone, route);
+				}
+
+				final double odShortestPathCost = getShortestPathCost(vertexPathCosts, currentOriginZone,
+						currentDestinationZone, modalNetworkSegmentCosts, odDemand, currentModeData);
+				dualityGapFunction.increaseConvexityBound(odDemand * odShortestPathCost);
+				previousOriginZoneId = currentOriginZone.getId();
+
+				updateSkimMatrixMap(skimMatrixMap, currentOriginZone, currentDestinationZone, odDemand, vertexPathCosts);
+			}
+		}
+	}
+
+	/**
+	 * Calculate the route cost for the calculated minimum cost path from a
+	 * specified origin to a specified destination
+	 *
+	 * @param vertexPathAndCost        array of Pairs containing the current vertex
+	 *                                 path and cost
+	 * @param currentOriginZone        current origin zone
+	 * @param currentDestinationZone   current destination zone
+	 * @param modalNetworkSegmentCosts segment costs for the network
+	 * @param odDemand                 the demands from the specified origin to the
+	 *                                 specified destination
+	 * @param currentModeData          data for the current mode
+	 * @return the route cost for the calculated minimum cost path
+	 * @throws PlanItException thrown if there is an error
+	 */
+	private double getShortestPathCost(final Pair<Double, EdgeSegment>[] vertexPathAndCost, final Zone currentOriginZone,
+			final Zone currentDestinationZone, final double[] modalNetworkSegmentCosts, final double odDemand, final ModeData currentModeData)
+			throws PlanItException {
+		double shortestPathCost = 0;
+		EdgeSegment currentEdgeSegment = null;
+		for (Vertex currentPathStartVertex = currentDestinationZone.getCentroid(); currentPathStartVertex
+				.getId() != currentOriginZone.getCentroid()
+						.getId(); currentPathStartVertex = currentEdgeSegment.getUpstreamVertex()) {
+			final int startVertexId = (int) currentPathStartVertex.getId();
+			currentEdgeSegment = vertexPathAndCost[startVertexId].getSecond();
+			if (currentEdgeSegment == null) {
+				if (currentPathStartVertex instanceof Centroid) {
+					throw new PlanItException("The solution could not find an Edge Segment for the connectoid for zone "
+							+ ((Centroid) currentPathStartVertex).getParentZone().getExternalId());
+				} else {
+					throw new PlanItException("The solution could not find an Edge Segment for node "
+							+ ((Node) currentPathStartVertex).getExternalId());
+				}
+			}
+			final int edgeSegmentId = (int) currentEdgeSegment.getId();
+			shortestPathCost += modalNetworkSegmentCosts[edgeSegmentId];
+			currentModeData.nextNetworkSegmentFlows[edgeSegmentId] += odDemand;
+		}
+		return shortestPathCost;
+	}
+
+	/**
+	 * Update the OD skim matrix for all active output types
+	 *
+	 * @param skimMatrixMap          Map of OD skim matrices for each active output
+	 *                               type
+	 * @param currentOriginZone      current origin zone
+	 * @param currentDestinationZone current destination zone
+	 * @param odDemand               the odDemand
+	 * @param vertexPathCosts        array of costs for the specified mode
+	 */
+	private void updateSkimMatrixMap(final Map<ODSkimSubOutputType, ODSkimMatrix> skimMatrixMap, final Zone currentOriginZone,
+			final Zone currentDestinationZone, final double odDemand, final Pair<Double, EdgeSegment>[] vertexPathCosts) {
+		for (final ODSkimSubOutputType odSkimOutputType : simulationData.getActiveSkimOutputTypes()) {
+			if (odSkimOutputType.equals(ODSkimSubOutputType.COST)) {
+				double odGeneralisedCost = -1;
+				if (odDemand > 0.0) {
+					// Collect cost to get to vertex from shortest path ONE-TO-ALL information
+					// directly
+					final long destinationVertexId = currentDestinationZone.getCentroid().getId();
+					final Pair<Double, EdgeSegment> vertexPathCost = vertexPathCosts[(int) destinationVertexId];
+					odGeneralisedCost = vertexPathCost.getFirst();
+				}
+				final ODSkimMatrix odSkimMatrix = skimMatrixMap.get(odSkimOutputType);
+				odSkimMatrix.setValue(currentOriginZone, currentDestinationZone, odGeneralisedCost);
+			}
+		}
+	}
+
+	/**
+	 * Perform assignment for a given time period using Dijkstra's algorithm
+	 *
+	 * @param timePeriod the time period for the current assignment
+	 * @throws PlanItException thrown if there is an error
+	 */
+	private void executeTimePeriod(final TimePeriod timePeriod) throws PlanItException {
+		PlanItLogger.info(
+				"Running Traditional Static Assignment over all modes for Time Period " + timePeriod.getDescription());
+		final Set<Mode> modes = demands.getRegisteredModesForTimePeriod(timePeriod);
+		initialiseTimePeriod(modes);
+		final LinkBasedRelativeDualityGapFunction dualityGapFunction = ((LinkBasedRelativeDualityGapFunction) getGapFunction());
+		Calendar startTime = Calendar.getInstance();
+		final Calendar initialStartTime = startTime;
+		for (final Mode mode : modes) {
+			final double[] modalLinkSegmentCosts = initializeModalLinkSegmentCosts(mode, timePeriod);
+			simulationData.setModalLinkSegmentCosts(mode, modalLinkSegmentCosts);
+		}
+
+		boolean converged = false;
+		while (!converged) {
+			dualityGapFunction.reset();
+			smoothing.update(simulationData.getIterationIndex());
+
+			// NETWORK LOADING - PER MODE
+			for (final Mode mode : modes) {
+				//:TODO ugly -> you are not resetting 1 matrix but multiple NAMES ARE WRONG
+				//:TODO: slow -> only reset or do something when it is stored in the first place, this is not checked
+				simulationData.resetSkimMatrix(mode, getTransportNetwork().zones);
+				simulationData.resetPathMatrix(mode, getTransportNetwork().zones);
+				simulationData.resetModalNetworkSegmentFlows(mode, numberOfNetworkSegments);
+
+				final double[] modalLinkSegmentCosts = simulationData.getModalLinkSegmentCosts(mode);
+				executeAndSmoothTimePeriodAndMode(timePeriod, mode, modalLinkSegmentCosts);
+			}
+
+			dualityGapFunction.computeGap();
+			simulationData.incrementIterationIndex();
+			PlanItLogger.info("The total system travel time after iteration " + simulationData.getIterationIndex() + " for time period " +  timePeriod.getExternalId() + " is " + dualityGapFunction.getActualSystemTravelTime() + ".");
+			startTime = recordTime(startTime, dualityGapFunction.getGap());
+			for (final Mode mode : modes) {
+				final double[] modalLinkSegmentCosts = recalculateModalLinkSegmentCosts(mode, timePeriod);
+				simulationData.setModalLinkSegmentCosts(mode, modalLinkSegmentCosts);
+			}
+			converged = dualityGapFunction.hasConverged(simulationData.getIterationIndex());
+			outputManager.persistOutputData(timePeriod, modes, converged);
+		}
+		final long timeDiff = startTime.getTimeInMillis() - initialStartTime.getTimeInMillis();
+		PlanItLogger.info("Assignment took " + timeDiff + " milliseconds");
+	}
+
+	/**
+	 * Record the time an iteration took
+	 *
+	 * @param startTime  the original start time of the iteration
+	 * @param dualityGap the duality gap at the end of the iteration
+	 * @return the time at the end of the iteration
+	 */
+	private Calendar recordTime(final Calendar startTime, final double dualityGap) {
+		final Calendar currentTime = Calendar.getInstance();
+		final long timeDiff = currentTime.getTimeInMillis() - startTime.getTimeInMillis();
+		PlanItLogger.info("Iteration " + simulationData.getIterationIndex() + ": Duality gap = "
+				+ FormatUtils.format6(dualityGap) + ": Iteration duration " + timeDiff + " milliseconds");
+		return currentTime;
+	}
+
+	/**
+	 * Execute the assignment for the current time period and mode and apply
+	 * smoothing to the result
+	 *
+	 * @param timePeriod               the current time period
+	 * @param mode                     the current mode
+	 * @param modalNetworkSegmentCosts the current network segment costs
+	 * @throws PlanItException thrown if there is an error
+	 */
+	private void executeAndSmoothTimePeriodAndMode(final TimePeriod timePeriod, final Mode mode, final double[] modalNetworkSegmentCosts)
+			throws PlanItException {
+		PlanItLogger.info("Running Traditional Static Assignment for Mode " + mode.getName());
+		// mode specific data
+		final ModeData currentModeData = simulationData.getModeSpecificData().get(mode);
+		currentModeData.resetNextNetworkSegmentFlows();
+		final LinkBasedRelativeDualityGapFunction dualityGapFunction = ((LinkBasedRelativeDualityGapFunction) getGapFunction());
+
+		// AON based network loading
+		final ShortestPathAlgorithm shortestPathAlgorithm = new DijkstraShortestPathAlgorithm(modalNetworkSegmentCosts,
+				numberOfNetworkSegments, numberOfNetworkVertices);
+		final ODDemandMatrix odDemandMatrix = demands.get(mode, timePeriod);
+		executeModeTimePeriod(mode, odDemandMatrix, currentModeData, modalNetworkSegmentCosts, shortestPathAlgorithm);
+
+		final double totalModeSystemTravelTime = ArrayOperations.dotProduct(currentModeData.currentNetworkSegmentFlows,
+				modalNetworkSegmentCosts, numberOfNetworkSegments);
+		dualityGapFunction.increaseActualSystemTravelTime(totalModeSystemTravelTime);
+		applySmoothing(currentModeData);
+
+		// aggregate smoothed mode specific flows - for cost computation
+		ArrayOperations.addTo(simulationData.getModalNetworkSegmentFlows(mode),
+				currentModeData.currentNetworkSegmentFlows, numberOfNetworkSegments);
+		simulationData.getModeSpecificData().put(mode, currentModeData);
+	}
+
+	/**
+	 * Populate the current segment costs for connectoids
+	 *
+	 * @param mode                current mode of travel
+	 * @param currentSegmentCosts array to store the current segment costs
+	 * @throws PlanItException thrown if there is an error
+	 */
+	private void populateModalConnectoidCosts(final Mode mode, final double[] currentSegmentCosts) throws PlanItException {
+		for (final ConnectoidSegment currentSegment : transportNetwork.connectoidSegments.toList()) {
+			currentSegmentCosts[(int) currentSegment.getId()] = virtualCost.getSegmentCost(mode, currentSegment);
+		}
+	}
+
+	/**
+	 * Calculate and store the link segment costs for links for the current
+	 * iteration
+	 *
+	 * This method is called during the second and subsequent iterations of the
+	 * simulation.
+	 *
+	 * @param mode                current mode of travel
+	 * @param currentSegmentCosts array to store the current segment costs
+	 * @throws PlanItException thrown if there is an error
+	 */
+	private void calculateModalLinkSegmentCosts(final Mode mode, final double[] currentSegmentCosts) throws PlanItException {
+		setModalLinkSegmentCosts(mode, currentSegmentCosts, (linkSegment) -> {
+			return physicalCost.getSegmentCost(mode, linkSegment);
+		});
+	}
+
+	/**
+	 * Initialize the link segment costs from the InitialLinkSegmentCost object for
+	 * all time periods
+	 *
+	 * This method is called during the first iteration of the simulation.
+	 *
+	 * @param mode                current mode of travel
+	 * @param currentSegmentCosts array to store the current segment costs
+	 * @return false if the initial costs cannot be set for this mode, true
+	 *         otherwise
+	 * @throws PlanItException thrown if there is an error
+	 */
+	private boolean initializeModalLinkSegmentCostsForAllTimePeriods(final Mode mode, final double[] currentSegmentCosts)
+			throws PlanItException {
+		if (!initialLinkSegmentCost.isSegmentCostsSetForMode(mode)) {
+			return false;
+		}
+		setModalLinkSegmentCosts(mode, currentSegmentCosts, (linkSegment) -> {
+			return initialLinkSegmentCost.getSegmentCost(mode, linkSegment);
+		});
+		return true;
+	}
+
+	/**
+	 * Initialize the link segment costs from the InitialLinkSegmentCost object for
+	 * each current time period
+	 *
+	 * This method is called during the first iteration of the simulation.
+	 *
+	 * @param mode                current mode of travel
+	 * @param timePeriod          current time period
+	 * @param currentSegmentCosts array to store the current segment costs
+	 * @return false if the initial costs cannot be set for this mode and time
+	 *         period, true otherwise
+	 * @throws PlanItException thrown if there is an error
+	 */
+	private boolean initializeModalLinkSegmentCostsByTimePeriod(final Mode mode, final TimePeriod timePeriod,
+			final double[] currentSegmentCosts) throws PlanItException {
+		final InitialLinkSegmentCost initialLinkSegmentCostForTimePeriod = initialLinkSegmentCostByTimePeriod.get(timePeriod.getId());
+		if (!initialLinkSegmentCostForTimePeriod.isSegmentCostsSetForMode(mode)) {
+			return false;
+		}
+		setModalLinkSegmentCosts(mode, currentSegmentCosts, (linkSegment) -> {
+			final InitialLinkSegmentCost initialLinkSegmentCostLocal = initialLinkSegmentCostByTimePeriod.get(timePeriod.getId());
+			return initialLinkSegmentCostLocal.getSegmentCost(mode, linkSegment);
+		});
+		return true;
+	}
+
+	/**
+	 * Initialize the modal link segment costs before the first iteration.
+	 *
+	 * This method uses initial link segment costs if they have been input,
+	 * otherwise these are calculated from zero start values
+	 *
+	 * @param mode       current mode
+	 * @param timePeriod current time period
+	 * @return array containing link costs for each link segment
+	 * @throws PlanItException thrown if there is an error
+	 */
+	private double[] initializeModalLinkSegmentCosts(final Mode mode, final TimePeriod timePeriod) throws PlanItException {
+		final double[] currentSegmentCosts = new double[transportNetwork.getTotalNumberOfEdgeSegments()];
+		populateModalConnectoidCosts(mode, currentSegmentCosts);
+		if (initialLinkSegmentCostByTimePeriod.containsKey(timePeriod.getId())) {
+			if (initializeModalLinkSegmentCostsByTimePeriod(mode, timePeriod, currentSegmentCosts)) {
+				return currentSegmentCosts;
+			}
+		} else if (initialLinkSegmentCost != null) {
+			if (initializeModalLinkSegmentCostsForAllTimePeriods(mode, currentSegmentCosts)) {
+				return currentSegmentCosts;
+			}
+		}
+		calculateModalLinkSegmentCosts(mode, currentSegmentCosts);
+		return currentSegmentCosts;
+	}
+
+	/**
+	 * Set the link segment costs
+	 *
+	 * @param mode                 current mode of travel
+	 * @param currentSegmentCosts  array to store the current segment costs
+	 * @param calculateSegmentCost lambda function to specify how the costs should
+	 *                             be calculated
+	 * @throws PlanItException thrown if there is an error
+	 */
+	private void setModalLinkSegmentCosts(final Mode mode, final double[] currentSegmentCosts,
+			final Function<LinkSegment, Double> calculateSegmentCost) throws PlanItException {
+		for (final LinkSegment linkSegment : transportNetwork.linkSegments.toList()) {
+			if (linkSegment.getMaximumSpeed(mode) == 0.0) {
+				currentSegmentCosts[(int) linkSegment.getId()] = Double.POSITIVE_INFINITY;
+			} else {
+				final double currentSegmentCost = calculateSegmentCost.apply(linkSegment);
+				if (currentSegmentCost < 0.0) {
+					throw new PlanItException("Error during calculation of link segment costs");
+				}
+				currentSegmentCosts[(int) linkSegment.getId()] = currentSegmentCost;
+			}
+		}
+	}
+
+	/**
+	 * Recalculate the modal link segment costs after each iteration
+	 *
+	 * @param mode       current mode
+	 * @param timePeriod current time period
+	 * @return array containing link costs for each link segment
+	 * @throws PlanItException thrown if there is an error
+	 */
+	private double[] recalculateModalLinkSegmentCosts(final Mode mode, final TimePeriod timePeriod) throws PlanItException {
+		final double[] currentSegmentCosts = new double[transportNetwork.getTotalNumberOfEdgeSegments()];
+		populateModalConnectoidCosts(mode, currentSegmentCosts);
+		calculateModalLinkSegmentCosts(mode, currentSegmentCosts);
+		return currentSegmentCosts;
+	}
+
+	/**
+	 * {@inheritDoc}
+	 */
+    @Override
+    protected TrafficAssignmentBuilder createTrafficAssignmentBuilder(
+    		final InputBuilderListener trafficComponentCreateListener,
+			final Demands demands,
+			final Zoning zoning,
+			final PhysicalNetwork physicalNetwork) throws PlanItException {
+    	return new TraditionalStaticAssignmentBuilder(
+    			this, trafficComponentCreateListener, demands, zoning, physicalNetwork);
+    }
+
+	/** {@inheritDoc} */
+	@Override
+	protected void addRegisteredEventTypeListeners(final EventType eventType) {
+		// in case of traditional static assignment, the assignment provides access to the link volumes
+		// so we register ourselves as a listener for this event type
+		if( eventType.equals(LinkVolumeAccessee.INTERACTOR_PROVIDE_LINKVOLUMEACCESSEE)) {
+			addListener(this, eventType);
+		}
+	}
+
+	/**
+	 * Create the Gap Function used by this Traffic Assignment
+	 *
+	 * @return GapFunction created
+	 */
+	@Override
+	protected GapFunction createGapFunction() {
+		return new LinkBasedRelativeDualityGapFunction(new StopCriterion());
+	}
+
+	/**
+	 * Base Constructor
+	 */
+	public TraditionalStaticAssignment() {
+		super();
+		simulationData = null;
+	}
+
+	/**
+	 * Execute equilibration over all time periods and modes
+	 *
+	 * @throws PlanItException thrown if there is an error
+	 */
+	@Override
+	public void executeEquilibration() throws PlanItException {
+		// perform assignment per period - per mode
+		final Set<TimePeriod> timePeriods = demands.getRegisteredTimePeriods();
+		PlanItLogger.info("There are " + timePeriods.size() + " time periods to loop through.");
+		for (final TimePeriod timePeriod : timePeriods) {
+			PlanItLogger.info("Equilibrating time period " + timePeriod.toString());
+			executeTimePeriod(timePeriod);
+		}
+	}
+
+	/**
+	 * #{@inheritDoc}
+	 */
+	@Override
+	public double getTotalNetworkSegmentFlow(final LinkSegment linkSegment) {
+		return simulationData.getTotalNetworkSegmentFlow(linkSegment);
+	}
+
+	/**
+	 * #{@inheritDoc}
+	 */
+	@Override
+	public double[] getModalNetworkSegmentFlows(final Mode mode) {
+		return simulationData.getModalNetworkSegmentFlows(mode);
+	}
+
+	/**
+	 * #{@inheritDoc}
+	 */
+	@Override
+	public int getNumberOfLinkSegments() {
+		return getTransportNetwork().getTotalNumberOfLinkSegments();
+	}
+
+	/**
+	 * deal with requests for link volume accessees since we are one. Whenever such a request
+	 * arrives, we provide ourselves as a candidate and fire a response event of type LinkVolumeAccessee.INTERACTOR_PROVIDE_LINKVOLUMEACCESSEE
+	 *
+	 * @param event to process
+	 */
+	@Override
+	public void notify(final EventInterface event) throws RemoteException {
+		if(event.getType().equals(LinkVolumeAccessor.INTERACTOR_REQUEST_LINKVOLUMEACCESSEE_TYPE)) {
+			if( event.getContent() instanceof LinkVolumeAccessor) {
+				// source is accessor, so we provide ourselves as the accessee
+				final LinkVolumeAccessor theLinkVolumeAccessor = (LinkVolumeAccessor) event.getContent();
+				addListener(theLinkVolumeAccessor, INTERACTOR_PROVIDE_LINKVOLUMEACCESSEE);
+				// fire event where we signal that an accessee is available (us) for this request
+				fireEvent(new Event(INTERACTOR_PROVIDE_LINKVOLUMEACCESSEE,this, this));
+			}
+		}
+	}
+
+	/**
+	 * Create the output type adapter for the current output type
+	 *
+	 * @param outputType the current output type
+	 * @return the output type adapter corresponding to the current traffic
+	 *         assignment and output type
+	 */
+	@Override
+	public OutputTypeAdapter createOutputTypeAdapter(final OutputType outputType) {
+		OutputTypeAdapter outputTypeAdapter = null;
+		switch (outputType) {
+		case LINK:
+			outputTypeAdapter = new TraditionalStaticAssignmentLinkOutputTypeAdapter(outputType, this, this.physicalNetwork.modes.toList());
+			break;
+		case OD:
+			outputTypeAdapter = new TraditionalStaticAssignmentODOutputTypeAdapter(outputType, this);
+			break;
+		case PATH:
+			outputTypeAdapter = new TraditionalStaticRouteOutputTypeAdapter(outputType, this);
+			break;
+		default:
+			PlanItLogger.warning(outputType.value() + " has not been defined yet.");
+		}
+		return outputTypeAdapter;
+	}
+
+	/**
+	 * Return the simulation data for the current iteration
+	 *
+	 * @return simulation data
+	 */
+	@Override
+	public SimulationData getSimulationData() {
+		return simulationData;
+	}
 }
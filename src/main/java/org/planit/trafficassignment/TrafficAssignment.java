--- conflicted
+++ resolved
@@ -1,527 +1,503 @@
-package org.planit.trafficassignment;
-
-import java.util.HashMap;
-import java.util.List;
-import java.util.Map;
-
-import javax.annotation.Nonnull;
-
-import org.djutils.event.Event;
-import org.djutils.event.EventType;
-import org.planit.cost.Cost;
-import org.planit.cost.physical.PhysicalCost;
-import org.planit.cost.physical.initial.InitialLinkSegmentCost;
-import org.planit.cost.virtual.VirtualCost;
-import org.planit.data.SimulationData;
-import org.planit.demands.Demands;
-import org.planit.exceptions.PlanItException;
-import org.planit.gap.GapFunction;
-import org.planit.input.InputBuilderListener;
-import org.planit.interactor.InteractorAccessor;
-import org.planit.logging.PlanItLogger;
-import org.planit.network.physical.PhysicalNetwork;
-import org.planit.network.transport.TransportNetwork;
-import org.planit.network.virtual.Zoning;
-import org.planit.output.OutputManager;
-import org.planit.output.adapter.OutputTypeAdapter;
-import org.planit.output.configuration.OutputConfiguration;
-import org.planit.output.configuration.OutputTypeConfiguration;
-import org.planit.output.enums.OutputType;
-import org.planit.output.formatter.OutputFormatter;
-import org.planit.sdinteraction.smoothing.Smoothing;
-import org.planit.supply.networkloading.NetworkLoading;
-import org.planit.time.TimePeriod;
-import org.planit.trafficassignment.builder.TrafficAssignmentBuilder;
-import org.planit.utils.network.physical.LinkSegment;
-import org.planit.utils.network.virtual.ConnectoidSegment;
-
-/**
- * Traffic assignment class which simultaneously is responsible for the loading
- * hence it is also considered as a traffic assignment component of this type
- *
- * @author markr
- *
- */
-public abstract class TrafficAssignment extends NetworkLoading {
-
-	// Private
-
-	/** generated UID */
-	private static final long serialVersionUID = 801775330292422910L;
-
-	/**
-	 * The zoning to use
-	 */
-	private Zoning zoning;
-
-	/**
-	 * Gap function instance containing functionality to compute the gap between
-	 * equilibrium and the current state gap
-	 */
-	private GapFunction gapFunction;
-
-	// Protected
-
-	/**
-     * The builder for all traffic assignment instances
-     */
-    protected TrafficAssignmentBuilder trafficAssignmentBuilder;
-
-	/**
-	 * Physical network to use
-	 */
-	protected PhysicalNetwork physicalNetwork;
-
-	/**
-	 * Output manager deals with all the output configurations for the registered
-	 * traffic assignments
-	 */
-	protected OutputManager outputManager;
-
-	/**
-	 * The transport network to use which is an adaptor around the physical network
-	 * and the zoning
-	 */
-	protected TransportNetwork transportNetwork = null;
-
-	/**
-	 * The virtual cost function
-	 */
-	protected VirtualCost virtualCost;
-
-	/**
-	 * holds the count of all link segments in the transport network
-	 */
-	protected int numberOfNetworkSegments;
-
-    /**
-     * holds the count of all vertices in the transport network
-     */
-    protected int numberOfNetworkVertices;
-
-	/**
-	 * the smoothing to use
-	 */
-	protected Smoothing smoothing = null;
-
-	/**
-	 * The demand to use
-	 */
-	protected Demands demands = null;
-
-	/**
-	 * The initial link segment cost
-	 */
-	protected InitialLinkSegmentCost initialLinkSegmentCost;
-
-	/**
-	 * The physical generalised cost approach
-	 */
-	protected PhysicalCost physicalCost;
-
-	/**
-	 * Map storing InitialLinkSegmentCost objects for each time period
-	 */
-	protected Map<Long, InitialLinkSegmentCost> initialLinkSegmentCostByTimePeriod;
-
-	/** create the traffic assignment builder for this traffic assignment
-	 * @param trafficComponentCreateListener listener to register on all traffic assignment components that this builder can build
-	 * @param physicalNetwork the physical network this assignment works on
-	 * @param zoning the zoning this assignment works on
-	 * @param demands the demands this assignment works on
-	 * @return created traffic assignment builder
-	 */
-	protected abstract TrafficAssignmentBuilder createTrafficAssignmentBuilder(
-			InputBuilderListener trafficComponentCreateListener,
-			Demands demands,
-			Zoning zoning,
-			PhysicalNetwork physicalNetwork) throws PlanItException;
-
-	/**
-	 * Create the gap function which is to be implemented by a derived class of
-	 * TrafficAssignment
-	 *
-	 * @return gapFunction
-	 */
-	protected abstract GapFunction createGapFunction();
-
-	// Protected methods
-
-	/** register all the known listeners for the passed in eventType on this producer for this event type
-	 * @param eventType
-	 */
-	protected abstract void addRegisteredEventTypeListeners(EventType eventType);
-
-	/**
-	 * Check if any components are undefined, if so throw exception
-	 *
-	 * @throws PlanItException thrown if any components are undefined
-	 */
-	protected void checkForEmptyComponents() throws PlanItException {
-		if (demands == null) {
-			throw new PlanItException("Demand is null");
-		}
-		if (physicalNetwork == null) {
-			throw new PlanItException("Network is null");
-		}
-		if (smoothing == null) {
-			throw new PlanItException("Smoothing is null");
-		}
-		if (zoning == null) {
-			throw new PlanItException("Zoning is null");
-		}
-	}
-
-    /**
-     * Verify if the traffic assignment components are compatible and nonnull
-     *
-     * @throws PlanItException thrown if the components are not compatible
-     */
-    protected void verifyComponentCompatibility() throws PlanItException {
-        // TODO
-    }
-
-	/**
-<<<<<<< HEAD
-	 * Initialise the transport network by combining the physical and virtual components
-	 * @throws PlanItException thrown if there is an error
-=======
-	 * Initialize the transport network by combining the physical and virtual components
-	 * @throws PlanItException 
->>>>>>> ff321c3d
-	 */
-	protected void createTransportNetwork() throws PlanItException {
-        transportNetwork = new TransportNetwork(physicalNetwork, zoning);
-        transportNetwork.integrateConnectoidsAndLinks();
-        this.numberOfNetworkSegments = getTransportNetwork().getTotalNumberOfEdgeSegments();
-        this.numberOfNetworkVertices = getTransportNetwork().getTotalNumberOfVertices();
-	}
-
-	/**
-	 * detach the virtual and physical transport network again
-	 * @throws PlanItException thrown if there is an error
-	 */
-	protected void disbandTransportNetwork() throws PlanItException {
-        // Disconnect here since the physical network might be reused in a different assignment
-        transportNetwork.removeVirtualNetworkFromPhysicalNetwork();
-	}
-
-	/**
-<<<<<<< HEAD
-	 * Initialise all relevant traffic assignment components before execution of the assignment commences
-	 *
-	 * @throws PlanItException thrown if there is an error
-=======
-	 * Initialize all relevant traffic assignment components before execution of the assignment commences
-	 * 
-	 * @throws PlanItException 
->>>>>>> ff321c3d
-	 */
-	protected void initialiseBeforeExecution() throws PlanItException{
-	    // verify validity
-        checkForEmptyComponents();
-        verifyComponentCompatibility();
-
-        createTransportNetwork();
-
-        outputManager.initialiseBeforeSimulation(getId());
-        physicalCost.initialiseBeforeSimulation(physicalNetwork);
-        virtualCost.initialiseBeforeSimulation(zoning.getVirtualNetwork());
-	}
-
-	/**
-<<<<<<< HEAD
-	 * Finalise all relevant traffic assignment components after execution of the assignment has ended
-	 * @throws PlanItException thrown if there is an error
-=======
-	 * Finalize all relevant traffic assignment components after execution of the assignment has ended
-	 * @throws PlanItException 
->>>>>>> ff321c3d
-	 */
-	protected void finalizeAfterExecution() throws PlanItException {
-
-	    disbandTransportNetwork();
-<<<<<<< HEAD
-
-        // Finalise traffic assignment components including the traffic assignment itself
-        outputManager.finaliseAfterSimulation();
-
-	    PlanItLogger.info("Finished simulation");
-=======
-	    
-        // Finalize traffic assignment components including the traffic assignment itself
-        outputManager.finaliseAfterSimulation();    
-        
-	    PlanItLogger.info("Finished simulation");        
->>>>>>> ff321c3d
-	}
-
-	// Public
-
-	/**
-	 * Constructor. Note that defaults that partly depend on derived classes are
-	 * assumed to be invoked by the calling method via this.initialiseDefaults()
-	 */
-	public TrafficAssignment() {
-		super();
-		outputManager = new OutputManager(this);
-		initialLinkSegmentCostByTimePeriod = new HashMap<Long, InitialLinkSegmentCost>();
-	}
-
-	// Public abstract methods
-
-	/**
-	 * Each traffic assignment class can have its own builder which reveals what
-	 * components need to be registered on the traffic assignment instance in order
-	 * to function properly.
-	 * @param physicalNetwork this assignment works on
-	 * @param zoning this assignment works on
-	 * @param demands this assignment works on
-	 *
-	 * @param trafficComponentCreateListener, the listener should be registered on all traffic component factories the traffic assignment utilises
-	 * @return trafficAssignmentBuilder to use
-	 * @throws PlanItException
-	 */
-	public TrafficAssignmentBuilder collectBuilder(
-			final InputBuilderListener trafficComponentCreateListener,
-			final Demands theDemands,
-			final Zoning theZoning,
-			final PhysicalNetwork thePhysicalNetwork) throws PlanItException {
-		if(this.trafficAssignmentBuilder == null) {
-			this.trafficAssignmentBuilder =
-					createTrafficAssignmentBuilder(
-							trafficComponentCreateListener, theDemands, theZoning, thePhysicalNetwork);
-		}
-		return this.trafficAssignmentBuilder;
-	}
-
-	/**
-	 * Run equilibration after resources initialized, including saving results
-	 *
-	 * @throws PlanItException thrown if there is an error
-	 */
-	public abstract void executeEquilibration() throws PlanItException;
-
-	/**
-	 * Create the output type adapter for the current output type
-	 *
-	 * @param outputType the current output type
-	 * @return the output type adapter corresponding to the current traffic assignment and output type
-	 */
-	public abstract OutputTypeAdapter createOutputTypeAdapter(OutputType outputType);
-
-	/**
-	 * Collect the gap function which is to be set by a derived class of
-	 * TrafficAssignment via the initialiseDefaults() right after construction
-	 *
-	 * @return gapFunction
-	 */
-	public GapFunction getGapFunction() {
-		return gapFunction;
-	}
-
-	// Public methods
-
-	/**
-	 * Initialize the traffic assignment defaults: (i) activate link output
-	 *
-	 * @throws PlanItException thrown when there is an error
-	 */
-	public void initialiseDefaults() throws PlanItException {
-		// general defaults
-		this.gapFunction = createGapFunction();
-	}
-
-	/**
-	 * Method that allows one to activate specific output types for persistence
-	 * which is passed on to the output manager
-	 *
-	 * @param outputType OutputType object to be used
-	 * @return outputTypeConfiguration the output type configuration that is now active
-	 * @throws PlanItException thrown if there is an error activating the output
-	 */
-	public OutputTypeConfiguration activateOutput(final OutputType outputType) throws PlanItException {
-	    OutputTypeConfiguration theOutputTypeConfiguration = null;
-		if (!outputManager.isOutputTypeActive(outputType)) {
-			PlanItLogger.info("Registering Output Type " + outputType);
-			final OutputTypeAdapter outputTypeAdapter = createOutputTypeAdapter(outputType);
-			outputManager.registerOutputTypeAdapter(outputType, outputTypeAdapter);
-	        theOutputTypeConfiguration = outputManager.createAndRegisterOutputTypeConfiguration(outputType, this);
-		} else {
-		    theOutputTypeConfiguration = outputManager.getOutputConfiguration().getOutputTypeConfiguration(outputType);
-		}
-		return theOutputTypeConfiguration;
-	}
-
-	/**
-	 * Execute assignment, including initializing resources, running equilibration
-	 * and then closing resources
-	 *
-	 * @throws PlanItException thrown if there is an error
-	 */
-	public void execute() throws PlanItException {
-
-		initialiseBeforeExecution();
-
-		executeEquilibration();
-
-		finalizeAfterExecution();
-
-		PlanItLogger.info("Finished execution");
-	}
-
-	// Getters - Setters
-
-	/**
-	 * Get the TransportNetwork used in the current assignment
-	 *
-	 * @return TransportNetwork used in current assignment
-	 */
-	public TransportNetwork getTransportNetwork() {
-		return transportNetwork;
-	}
-
-	/**
-	 * Provide the output configuration for user access (via the output manager)
-	 *
-	 * @return outputConfiguration for this traffic assignment
-	 */
-	public OutputConfiguration getOutputConfiguration() {
-		return outputManager.getOutputConfiguration();
-	}
-
-	/**
-	 * Set the Smoothing object for the current assignment
-	 *
-	 * @param smoothing Smoothing object for the current assignment
-	 */
-	public void setSmoothing(@Nonnull final Smoothing smoothing) {
-		this.smoothing = smoothing;
-	}
-
-	/**
-	 * Set the PhysicalNetwork for the current assignment
-	 *
-	 * @param physicalNetwork the PhysicalNetwork object for the current assignment
-	 */
-	public void setPhysicalNetwork(@Nonnull final PhysicalNetwork physicalNetwork) {
-		this.physicalNetwork = physicalNetwork;
-	}
-
-	/**
-	 * Set the Demands object for the current assignment
-	 *
-	 * @param demands the Demands object for the current assignment
-	 */
-	public void setDemands(@Nonnull final Demands demands) {
-		this.demands = demands;
-	}
-
-	/**
-	 * Set the zoning object for the current assignment
-	 *
-	 * @param zoning the Zoning object for the current assignment
-	 */
-	public void setZoning(@Nonnull final Zoning zoning) {
-		this.zoning = zoning;
-	}
-
-	/**
-	 * Set the initial link segment cost
-	 *
-	 * @param initialLinkSegmentCost the initial link segment cost
-	 */
-	public void setInitialLinkSegmentCost(final InitialLinkSegmentCost initialLinkSegmentCost) {
-		this.initialLinkSegmentCost = initialLinkSegmentCost;
-	}
-
-	/**
-	 * Set the initial link segment cost for a specified time period
-	 *
-	 * @param timePeriod the specified time period
-	 * @param initialLinkSegmentCost the initial link segment cost
-	 */
-	public void setInitialLinkSegmentCost(final TimePeriod timePeriod, final InitialLinkSegmentCost initialLinkSegmentCost) {
-		initialLinkSegmentCostByTimePeriod.put(timePeriod.getId(), initialLinkSegmentCost);
-	}
-
-	/**
-	 * Get the dynamic physical cost object for the current assignment
-	 *
-	 * @return the physical cost object for the current assignment
-	 */
-	public Cost<LinkSegment> getPhysicalCost() {
-		return physicalCost;
-	}
-
-	/**
-	 * Set the physical cost where in case the cost is an InteractorAccessor will
-	 * trigger an event to get access to the required data via requesting an
-	 * InteractorAccessee
-	 *
-	 * @param physicalCost the physical cost object for the current assignment
-	 * @throws PlanItException thrown if there is an error
-	 */
-	public void setPhysicalCost(final PhysicalCost physicalCost) throws PlanItException {
-		this.physicalCost = physicalCost;
-		if (this.physicalCost instanceof InteractorAccessor) {
-			// request an accessee instance that we can use to collect the relevant information for the cost
-			final EventType requestAccessee = ((InteractorAccessor)physicalCost).getRequestedAccesseeEventType();
-			addRegisteredEventTypeListeners(requestAccessee);
-			fireEvent(new Event(requestAccessee, this, this.physicalCost));
-		}
-	}
-
-	/**
-	 * Returns the virtual cost object for the current assignment
-	 *
-	 * @return the virtual cost object for the current assignments
-	 */
-	public Cost<ConnectoidSegment> getVirtualCost() {
-		return virtualCost;
-	}
-
-	/**
-	 * Set the virtual cost where in case the cost is an InteractorAccessor will
-	 * trigger an event to get access to the required data via requesting an
-	 * InteractorAccessee
-	 *
-	 * @param virtualCost the virtual cost object to be assigned
-	 * @throws PlanItException thrown if there is an error
-	 */
-	public void setVirtualCost(final VirtualCost virtualCost) throws PlanItException {
-		this.virtualCost = virtualCost;
-		if (this.virtualCost instanceof InteractorAccessor) {
-			// request an accessee instance that we can use to collect the relevant information for the virtual cost
-			final EventType requestAccesseeType = ((InteractorAccessor)virtualCost).getRequestedAccesseeEventType();
-			addRegisteredEventTypeListeners(requestAccesseeType);
-			fireEvent(new Event(requestAccesseeType, this, this.virtualCost));
-		}
-	}
-
-	/**
-	 * Register the output formatter on the assignment
-	 *
-	 * @param outputFormatter OutputFormatter to be registered
-	 */
-	public void registerOutputFormatter(final OutputFormatter outputFormatter) {
-		outputManager.registerOutputFormatter(outputFormatter);
-	}
-
-	/**
-	 * Returns a list of output formatters registered on this assignment
-	 *
-	 * @return List of OutputFormatter objects registered on this assignment
-	 */
-	public List<OutputFormatter> getOutputFormatters() {
-		return outputManager.getOutputFormatters();
-	}
-
-	/**
-	 * Return the simulation data for the current iteration
-	 *
-	 * @return the simulation data for the current iteration
-	 */
-	public abstract SimulationData getSimulationData();
-
+package org.planit.trafficassignment;
+
+import java.util.HashMap;
+import java.util.List;
+import java.util.Map;
+
+import javax.annotation.Nonnull;
+
+import org.djutils.event.Event;
+import org.djutils.event.EventType;
+import org.planit.cost.Cost;
+import org.planit.cost.physical.PhysicalCost;
+import org.planit.cost.physical.initial.InitialLinkSegmentCost;
+import org.planit.cost.virtual.VirtualCost;
+import org.planit.data.SimulationData;
+import org.planit.demands.Demands;
+import org.planit.exceptions.PlanItException;
+import org.planit.gap.GapFunction;
+import org.planit.input.InputBuilderListener;
+import org.planit.interactor.InteractorAccessor;
+import org.planit.logging.PlanItLogger;
+import org.planit.network.physical.PhysicalNetwork;
+import org.planit.network.transport.TransportNetwork;
+import org.planit.network.virtual.Zoning;
+import org.planit.output.OutputManager;
+import org.planit.output.adapter.OutputTypeAdapter;
+import org.planit.output.configuration.OutputConfiguration;
+import org.planit.output.configuration.OutputTypeConfiguration;
+import org.planit.output.enums.OutputType;
+import org.planit.output.formatter.OutputFormatter;
+import org.planit.sdinteraction.smoothing.Smoothing;
+import org.planit.supply.networkloading.NetworkLoading;
+import org.planit.time.TimePeriod;
+import org.planit.trafficassignment.builder.TrafficAssignmentBuilder;
+import org.planit.utils.network.physical.LinkSegment;
+import org.planit.utils.network.virtual.ConnectoidSegment;
+
+/**
+ * Traffic assignment class which simultaneously is responsible for the loading
+ * hence it is also considered as a traffic assignment component of this type
+ *
+ * @author markr
+ *
+ */
+public abstract class TrafficAssignment extends NetworkLoading {
+
+	// Private
+
+	/** generated UID */
+	private static final long serialVersionUID = 801775330292422910L;
+
+	/**
+	 * The zoning to use
+	 */
+	private Zoning zoning;
+
+	/**
+	 * Gap function instance containing functionality to compute the gap between
+	 * equilibrium and the current state gap
+	 */
+	private GapFunction gapFunction;
+
+	// Protected
+
+	/**
+     * The builder for all traffic assignment instances
+     */
+    protected TrafficAssignmentBuilder trafficAssignmentBuilder;
+
+	/**
+	 * Physical network to use
+	 */
+	protected PhysicalNetwork physicalNetwork;
+
+	/**
+	 * Output manager deals with all the output configurations for the registered
+	 * traffic assignments
+	 */
+	protected OutputManager outputManager;
+
+	/**
+	 * The transport network to use which is an adaptor around the physical network
+	 * and the zoning
+	 */
+	protected TransportNetwork transportNetwork = null;
+
+	/**
+	 * The virtual cost function
+	 */
+	protected VirtualCost virtualCost;
+
+	/**
+	 * holds the count of all link segments in the transport network
+	 */
+	protected int numberOfNetworkSegments;
+
+    /**
+     * holds the count of all vertices in the transport network
+     */
+    protected int numberOfNetworkVertices;
+
+	/**
+	 * the smoothing to use
+	 */
+	protected Smoothing smoothing = null;
+
+	/**
+	 * The demand to use
+	 */
+	protected Demands demands = null;
+
+	/**
+	 * The initial link segment cost
+	 */
+	protected InitialLinkSegmentCost initialLinkSegmentCost;
+
+	/**
+	 * The physical generalised cost approach
+	 */
+	protected PhysicalCost physicalCost;
+
+	/**
+	 * Map storing InitialLinkSegmentCost objects for each time period
+	 */
+	protected Map<Long, InitialLinkSegmentCost> initialLinkSegmentCostByTimePeriod;
+
+	/** create the traffic assignment builder for this traffic assignment
+	 * @param trafficComponentCreateListener listener to register on all traffic assignment components that this builder can build
+	 * @param physicalNetwork the physical network this assignment works on
+	 * @param zoning the zoning this assignment works on
+	 * @param demands the demands this assignment works on
+	 * @return created traffic assignment builder
+	 */
+	protected abstract TrafficAssignmentBuilder createTrafficAssignmentBuilder(
+			InputBuilderListener trafficComponentCreateListener,
+			Demands demands,
+			Zoning zoning,
+			PhysicalNetwork physicalNetwork) throws PlanItException;
+
+	/**
+	 * Create the gap function which is to be implemented by a derived class of
+	 * TrafficAssignment
+	 *
+	 * @return gapFunction
+	 */
+	protected abstract GapFunction createGapFunction();
+
+	// Protected methods
+
+	/** register all the known listeners for the passed in eventType on this producer for this event type
+	 * @param eventType
+	 */
+	protected abstract void addRegisteredEventTypeListeners(EventType eventType);
+
+	/**
+	 * Check if any components are undefined, if so throw exception
+	 *
+	 * @throws PlanItException thrown if any components are undefined
+	 */
+	protected void checkForEmptyComponents() throws PlanItException {
+		if (demands == null) {
+			throw new PlanItException("Demand is null");
+		}
+		if (physicalNetwork == null) {
+			throw new PlanItException("Network is null");
+		}
+		if (smoothing == null) {
+			throw new PlanItException("Smoothing is null");
+		}
+		if (zoning == null) {
+			throw new PlanItException("Zoning is null");
+		}
+	}
+
+    /**
+     * Verify if the traffic assignment components are compatible and nonnull
+     *
+     * @throws PlanItException thrown if the components are not compatible
+     */
+    protected void verifyComponentCompatibility() throws PlanItException {
+        // TODO
+    }
+
+	/**
+	 * Initialize the transport network by combining the physical and virtual components
+	 * @throws PlanItException thrown if there is an error
+	 */
+	protected void createTransportNetwork() throws PlanItException {
+        transportNetwork = new TransportNetwork(physicalNetwork, zoning);
+        transportNetwork.integrateConnectoidsAndLinks();
+        this.numberOfNetworkSegments = getTransportNetwork().getTotalNumberOfEdgeSegments();
+        this.numberOfNetworkVertices = getTransportNetwork().getTotalNumberOfVertices();
+	}
+
+	/**
+	 * detach the virtual and physical transport network again
+	 * @throws PlanItException thrown if there is an error
+	 */
+	protected void disbandTransportNetwork() throws PlanItException {
+        // Disconnect here since the physical network might be reused in a different assignment
+        transportNetwork.removeVirtualNetworkFromPhysicalNetwork();
+	}
+
+	/**
+	 * Initialize all relevant traffic assignment components before execution of the assignment commences
+	 *
+	 * @throws PlanItException thrown if there is an error
+	 */
+	protected void initialiseBeforeExecution() throws PlanItException{
+	    // verify validity
+        checkForEmptyComponents();
+        verifyComponentCompatibility();
+
+        createTransportNetwork();
+
+        outputManager.initialiseBeforeSimulation(getId());
+        physicalCost.initialiseBeforeSimulation(physicalNetwork);
+        virtualCost.initialiseBeforeSimulation(zoning.getVirtualNetwork());
+	}
+
+	/**
+	 * Finalize all relevant traffic assignment components after execution of the assignment has ended
+	 * @throws PlanItException thrown if there is an error
+	 */
+	protected void finalizeAfterExecution() throws PlanItException {
+
+	    disbandTransportNetwork();
+
+        // Finalize traffic assignment components including the traffic assignment itself
+        outputManager.finaliseAfterSimulation();
+
+	    PlanItLogger.info("Finished simulation");
+	}
+
+	// Public
+
+	/**
+	 * Constructor. Note that defaults that partly depend on derived classes are
+	 * assumed to be invoked by the calling method via this.initialiseDefaults()
+	 */
+	public TrafficAssignment() {
+		super();
+		outputManager = new OutputManager(this);
+		initialLinkSegmentCostByTimePeriod = new HashMap<Long, InitialLinkSegmentCost>();
+	}
+
+	// Public abstract methods
+
+	/**
+	 * Each traffic assignment class can have its own builder which reveals what
+	 * components need to be registered on the traffic assignment instance in order
+	 * to function properly.
+	 * @param physicalNetwork this assignment works on
+	 * @param zoning this assignment works on
+	 * @param demands this assignment works on
+	 *
+	 * @param trafficComponentCreateListener, the listener should be registered on all traffic component factories the traffic assignment utilises
+	 * @return trafficAssignmentBuilder to use
+	 * @throws PlanItException
+	 */
+	public TrafficAssignmentBuilder collectBuilder(
+			final InputBuilderListener trafficComponentCreateListener,
+			final Demands theDemands,
+			final Zoning theZoning,
+			final PhysicalNetwork thePhysicalNetwork) throws PlanItException {
+		if(this.trafficAssignmentBuilder == null) {
+			this.trafficAssignmentBuilder =
+					createTrafficAssignmentBuilder(
+							trafficComponentCreateListener, theDemands, theZoning, thePhysicalNetwork);
+		}
+		return this.trafficAssignmentBuilder;
+	}
+
+	/**
+	 * Run equilibration after resources initialized, including saving results
+	 *
+	 * @throws PlanItException thrown if there is an error
+	 */
+	public abstract void executeEquilibration() throws PlanItException;
+
+	/**
+	 * Create the output type adapter for the current output type
+	 *
+	 * @param outputType the current output type
+	 * @return the output type adapter corresponding to the current traffic assignment and output type
+	 */
+	public abstract OutputTypeAdapter createOutputTypeAdapter(OutputType outputType);
+
+	/**
+	 * Collect the gap function which is to be set by a derived class of
+	 * TrafficAssignment via the initialiseDefaults() right after construction
+	 *
+	 * @return gapFunction
+	 */
+	public GapFunction getGapFunction() {
+		return gapFunction;
+	}
+
+	// Public methods
+
+	/**
+	 * Initialize the traffic assignment defaults: (i) activate link output
+	 *
+	 * @throws PlanItException thrown when there is an error
+	 */
+	public void initialiseDefaults() throws PlanItException {
+		// general defaults
+		this.gapFunction = createGapFunction();
+	}
+
+	/**
+	 * Method that allows one to activate specific output types for persistence
+	 * which is passed on to the output manager
+	 *
+	 * @param outputType OutputType object to be used
+	 * @return outputTypeConfiguration the output type configuration that is now active
+	 * @throws PlanItException thrown if there is an error activating the output
+	 */
+	public OutputTypeConfiguration activateOutput(final OutputType outputType) throws PlanItException {
+	    OutputTypeConfiguration theOutputTypeConfiguration = null;
+		if (!outputManager.isOutputTypeActive(outputType)) {
+			PlanItLogger.info("Registering Output Type " + outputType);
+			final OutputTypeAdapter outputTypeAdapter = createOutputTypeAdapter(outputType);
+			outputManager.registerOutputTypeAdapter(outputType, outputTypeAdapter);
+	        theOutputTypeConfiguration = outputManager.createAndRegisterOutputTypeConfiguration(outputType, this);
+		} else {
+		    theOutputTypeConfiguration = outputManager.getOutputConfiguration().getOutputTypeConfiguration(outputType);
+		}
+		return theOutputTypeConfiguration;
+	}
+
+	/**
+	 * Execute assignment, including initializing resources, running equilibration
+	 * and then closing resources
+	 *
+	 * @throws PlanItException thrown if there is an error
+	 */
+	public void execute() throws PlanItException {
+
+		initialiseBeforeExecution();
+
+		executeEquilibration();
+
+		finalizeAfterExecution();
+
+		PlanItLogger.info("Finished execution");
+	}
+
+	// Getters - Setters
+
+	/**
+	 * Get the TransportNetwork used in the current assignment
+	 *
+	 * @return TransportNetwork used in current assignment
+	 */
+	public TransportNetwork getTransportNetwork() {
+		return transportNetwork;
+	}
+
+	/**
+	 * Provide the output configuration for user access (via the output manager)
+	 *
+	 * @return outputConfiguration for this traffic assignment
+	 */
+	public OutputConfiguration getOutputConfiguration() {
+		return outputManager.getOutputConfiguration();
+	}
+
+	/**
+	 * Set the Smoothing object for the current assignment
+	 *
+	 * @param smoothing Smoothing object for the current assignment
+	 */
+	public void setSmoothing(@Nonnull final Smoothing smoothing) {
+		this.smoothing = smoothing;
+	}
+
+	/**
+	 * Set the PhysicalNetwork for the current assignment
+	 *
+	 * @param physicalNetwork the PhysicalNetwork object for the current assignment
+	 */
+	public void setPhysicalNetwork(@Nonnull final PhysicalNetwork physicalNetwork) {
+		this.physicalNetwork = physicalNetwork;
+	}
+
+	/**
+	 * Set the Demands object for the current assignment
+	 *
+	 * @param demands the Demands object for the current assignment
+	 */
+	public void setDemands(@Nonnull final Demands demands) {
+		this.demands = demands;
+	}
+
+	/**
+	 * Set the zoning object for the current assignment
+	 *
+	 * @param zoning the Zoning object for the current assignment
+	 */
+	public void setZoning(@Nonnull final Zoning zoning) {
+		this.zoning = zoning;
+	}
+
+	/**
+	 * Set the initial link segment cost
+	 *
+	 * @param initialLinkSegmentCost the initial link segment cost
+	 */
+	public void setInitialLinkSegmentCost(final InitialLinkSegmentCost initialLinkSegmentCost) {
+		this.initialLinkSegmentCost = initialLinkSegmentCost;
+	}
+
+	/**
+	 * Set the initial link segment cost for a specified time period
+	 *
+	 * @param timePeriod the specified time period
+	 * @param initialLinkSegmentCost the initial link segment cost
+	 */
+	public void setInitialLinkSegmentCost(final TimePeriod timePeriod, final InitialLinkSegmentCost initialLinkSegmentCost) {
+		initialLinkSegmentCostByTimePeriod.put(timePeriod.getId(), initialLinkSegmentCost);
+	}
+
+	/**
+	 * Get the dynamic physical cost object for the current assignment
+	 *
+	 * @return the physical cost object for the current assignment
+	 */
+	public Cost<LinkSegment> getPhysicalCost() {
+		return physicalCost;
+	}
+
+	/**
+	 * Set the physical cost where in case the cost is an InteractorAccessor will
+	 * trigger an event to get access to the required data via requesting an
+	 * InteractorAccessee
+	 *
+	 * @param physicalCost the physical cost object for the current assignment
+	 * @throws PlanItException thrown if there is an error
+	 */
+	public void setPhysicalCost(final PhysicalCost physicalCost) throws PlanItException {
+		this.physicalCost = physicalCost;
+		if (this.physicalCost instanceof InteractorAccessor) {
+			// request an accessee instance that we can use to collect the relevant information for the cost
+			final EventType requestAccessee = ((InteractorAccessor)physicalCost).getRequestedAccesseeEventType();
+			addRegisteredEventTypeListeners(requestAccessee);
+			fireEvent(new Event(requestAccessee, this, this.physicalCost));
+		}
+	}
+
+	/**
+	 * Returns the virtual cost object for the current assignment
+	 *
+	 * @return the virtual cost object for the current assignments
+	 */
+	public Cost<ConnectoidSegment> getVirtualCost() {
+		return virtualCost;
+	}
+
+	/**
+	 * Set the virtual cost where in case the cost is an InteractorAccessor will
+	 * trigger an event to get access to the required data via requesting an
+	 * InteractorAccessee
+	 *
+	 * @param virtualCost the virtual cost object to be assigned
+	 * @throws PlanItException thrown if there is an error
+	 */
+	public void setVirtualCost(final VirtualCost virtualCost) throws PlanItException {
+		this.virtualCost = virtualCost;
+		if (this.virtualCost instanceof InteractorAccessor) {
+			// request an accessee instance that we can use to collect the relevant information for the virtual cost
+			final EventType requestAccesseeType = ((InteractorAccessor)virtualCost).getRequestedAccesseeEventType();
+			addRegisteredEventTypeListeners(requestAccesseeType);
+			fireEvent(new Event(requestAccesseeType, this, this.virtualCost));
+		}
+	}
+
+	/**
+	 * Register the output formatter on the assignment
+	 *
+	 * @param outputFormatter OutputFormatter to be registered
+	 */
+	public void registerOutputFormatter(final OutputFormatter outputFormatter) {
+		outputManager.registerOutputFormatter(outputFormatter);
+	}
+
+	/**
+	 * Returns a list of output formatters registered on this assignment
+	 *
+	 * @return List of OutputFormatter objects registered on this assignment
+	 */
+	public List<OutputFormatter> getOutputFormatters() {
+		return outputManager.getOutputFormatters();
+	}
+
+	/**
+	 * Return the simulation data for the current iteration
+	 *
+	 * @return the simulation data for the current iteration
+	 */
+	public abstract SimulationData getSimulationData();
+
 }
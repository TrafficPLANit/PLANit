package org.planit.project;

import java.util.ArrayList;
import java.util.HashMap;
import java.util.List;
import java.util.Map;
import java.util.TreeMap;

import org.planit.cost.physical.initial.InitialLinkSegmentCost;
import org.planit.cost.physical.initial.InitialPhysicalCost;
import org.planit.demands.Demands;
import org.planit.exceptions.PlanItException;
import org.planit.input.InputBuilderListener;
import org.planit.logging.PlanItLogger;
import org.planit.network.physical.PhysicalNetwork;
import org.planit.network.virtual.Zoning;
import org.planit.output.formatter.OutputFormatter;
import org.planit.output.formatter.OutputFormatterFactory;
import org.planit.route.ODRouteSets;
import org.planit.supply.networkloading.NetworkLoading;
import org.planit.time.TimePeriod;
import org.planit.trafficassignment.TrafficAssignment;
import org.planit.trafficassignment.TrafficAssignmentComponent;
import org.planit.trafficassignment.TrafficAssignmentComponentFactory;
import org.planit.trafficassignment.builder.TrafficAssignmentBuilder;

/**
 * The top-level class which hosts a single project.
 *
 * A project can consist of multiple networks, demands and traffic assignments
 * all based on a single configuration (user classes, modes etc.)
 *
 * @author markr
 *
 */
public class CustomPlanItProject {

  // INNER CLASSES

  /**
   * Internal class for registered physical networks
   *
   */
  public class ProjectNetworks {

    /**
     * Returns a List of networks
     *
     * @return List of networks
     */
    public List<PhysicalNetwork> toList() {
      return new ArrayList<PhysicalNetwork>(physicalNetworkMap.values());
    }

    /**
     * Get physical network by id
     *
     * @param id the id of the network
     * @return the retrieved network
     */
    public PhysicalNetwork getPhysicalNetwork(final long id) {
      return physicalNetworkMap.get(id);
    }

    /**
     * Get the number of networks
     *
     * @return the number of networks in the project
     */
    public int getNumberOfPhysicalNetworks() {
      return physicalNetworkMap.size();
    }

    /**
     * Check if assignments have already been registered
     *
     * @return true if registered assignments exist, false otherwise
     */
    public boolean hasRegisteredNetworks() {
      return !physicalNetworkMap.isEmpty();
    }

    /**
     * Collect the first network that is registered (if any). Otherwise return null
     * 
     * @return first network that is registered if none return null
     */
    public PhysicalNetwork getFirstNetwork() {
      return hasRegisteredNetworks() ? physicalNetworkMap.firstEntry().getValue() : null;
    }
  }

  /**
   * Internal class for registered demands
   *
   */
  public class ProjectDemands {

    /**
     * Returns a List of demands
     *
     * @return List of demands
     */
    public List<Demands> toList() {
      return new ArrayList<Demands>(demandsMap.values());
    }

    /**
     * Get demands by id
     *
     * @param id the id of the demands
     * @return the retrieved demands
     */
    public Demands getDemands(final long id) {
      return demandsMap.get(id);
    }

    /**
     * Get the number of demands
     *
     * @return the number of demands in the project
     */
    public int getNumberOfDemands() {
      return demandsMap.size();
    }
  }

  /**
   * Internal class for registered zonings
   *
   */
  public class ProjectZonings {

    /**
     * Returns a List of zoning
     *
     * @return List of zoning
     */
    public List<Zoning> toList() {
      return new ArrayList<Zoning>(zoningsMap.values());
    }

    /**
     * Get zoning by id
     *
     * @param id the id of the zoning
     * @return the retrieved zoning
     */
    public Zoning getZoning(final long id) {
      return zoningsMap.get(id);
    }

    /**
     * Get the number of zonings
     *
     * @return the number of zonings in the project
     */
    public int getNumberOfZonings() {
      return zoningsMap.size();
    }
<<<<<<< HEAD
    
    /**
     * Register a class that we allow to be instantiated as a concrete implementation of a traffic assignment component
     * that can be used in PLANit
     * 
     * @param theClazz the class that we want to mark as eligible from an outside source
     * @throws PlanItException thrown if class cannot be registered
     */
    public void registerEligibleTrafficComponentClass(Class<? extends TrafficAssignmentComponent<?>> theClazz) throws PlanItException {
        TrafficAssignmentComponentFactory.registerTrafficAssignmentComponentType(theClazz);
    }
=======
  }

  /**
   * Internal class for registered od route sets
   *
   */
  public class ProjectODRouteSets {
>>>>>>> e4dd49ad

    /**
     * Returns a List of od route sets
     *
     * @return List of od route sets
     */
    public List<ODRouteSets> toList() {
      return new ArrayList<ODRouteSets>(odRouteSetsMap.values());
    }

    /**
     * Get od rotue sets by id
     *
     * @param id the id of the link
     * @return the retrieved link
     */
    public ODRouteSets getODRouteSets(final long id) {
      return odRouteSetsMap.get(id);
    }

    /**
     * Get the number of od route sets
     *
     * @return the number of od route sets in the project
     */
    public int getNumberOfODRouteSets() {
      return odRouteSetsMap.size();
    }

    /**
     * Check if od route sets have already been registered
     *
     * @return true if registered od rotue sets exist, false otherwise
     */
    public boolean hasRegisteredODRouteSets() {
      return !odRouteSetsMap.isEmpty();
    }

    /**
     * Collect the first od route set that is registered (if any). Otherwise return null
     * 
     * @return first od route set that is registered if none return null
     */
    public ODRouteSets getFirstODRouteSets() {
      return hasRegisteredODRouteSets() ? odRouteSetsMap.firstEntry().getValue() : null;
    }
  }

  /**
   * Internal class for registered traffic assignments
   *
   */
  public class ProjectAssignments {

    /**
     * Returns a List of traffic assignments
     *
     * @return List of traffic assignments
     */
    public List<TrafficAssignment> toList() {
      return new ArrayList<TrafficAssignment>(trafficAssignmentsMap.values());
    }

    /**
     * Get traffic assignment by id
     *
     * @param id the id of the traffic assignment
     * @return the retrieved assignment
     */
    public TrafficAssignment getTrafficAssignment(final long id) {
      return trafficAssignmentsMap.get(id);
    }

    /**
     * Get the number of traffic assignment
     *
     * @return the number of traffic assignment in the project
     */
    public int getNumberOfTrafficAssignments() {
      return trafficAssignmentsMap.size();
    }

    /**
     * Check if assignments have already been registered
     *
     * @return true if registered assignments exist, false otherwise
     */
    public boolean hasRegisteredAssignments() {
      return !trafficAssignmentsMap.isEmpty();
    }

    /**
     * Collect the first traffic assignment that is registered (if any). Otherwise return null
     * 
     * @return first traffic assignment that is registeredm if none return null
     */
    public TrafficAssignment getFirstTrafficAssignment() {
      return hasRegisteredAssignments() ? trafficAssignmentsMap.firstEntry().getValue() : null;
    }
  }

  /**
   * the listener that we register on each traffic assignment component creation event for external
   * initialisation
   */
  protected final InputBuilderListener inputBuilderListener;

  /**
   * The physical networks registered on this project
   */
  protected final TreeMap<Long, PhysicalNetwork> physicalNetworkMap;

  /**
   * The demands registered on this project
   */
  protected final TreeMap<Long, Demands> demandsMap;

  /**
   * The od route sets registered on this project
   */
  protected final TreeMap<Long, ODRouteSets> odRouteSetsMap;

  /**
   * The zonings registered on this project
   */
  protected final TreeMap<Long, Zoning> zoningsMap;

  /**
   * The traffic assignment(s) registered on this project
   */
  protected final TreeMap<Long, TrafficAssignment> trafficAssignmentsMap;

  /**
   * Object factory for zoning objects
   */
  protected TrafficAssignmentComponentFactory<Zoning> zoningFactory;

  /**
   * The output formatter(s) registered on this project
   */
  protected final TreeMap<Long, OutputFormatter> outputFormatters;

  /**
   * Object Factory for physical network object
   */
  protected TrafficAssignmentComponentFactory<PhysicalNetwork> physicalNetworkFactory;

  /**
   * Object factory for demands object
   */
  protected TrafficAssignmentComponentFactory<Demands> demandsFactory;

  /**
   * Object factory for od route sets object
   */
  protected TrafficAssignmentComponentFactory<ODRouteSets> odRouteSetsFactory;

  /**
   * Object factory for network loading object
   */
  protected TrafficAssignmentComponentFactory<NetworkLoading> assignmentFactory;

  /**
   * Object factory for physical costs
   */
  protected TrafficAssignmentComponentFactory<InitialPhysicalCost> initialPhysicalCostFactory;

  /**
   * Map to store all InitialLinkSegmentCost objects for each physical network
   */
  protected final Map<PhysicalNetwork, List<InitialLinkSegmentCost>> initialLinkSegmentCosts =
      new HashMap<PhysicalNetwork, List<InitialLinkSegmentCost>>();

  // Protected methods

  /**
   * Instantiate the factories and register the event manager on them
   *
   */
  protected void initialiseFactories() {
    initialPhysicalCostFactory = new TrafficAssignmentComponentFactory<InitialPhysicalCost>(InitialPhysicalCost.class);
    physicalNetworkFactory = new TrafficAssignmentComponentFactory<PhysicalNetwork>(PhysicalNetwork.class);
    zoningFactory = new TrafficAssignmentComponentFactory<Zoning>(Zoning.class);
    demandsFactory = new TrafficAssignmentComponentFactory<Demands>(Demands.class);
    assignmentFactory = new TrafficAssignmentComponentFactory<NetworkLoading>(NetworkLoading.class);

    physicalNetworkFactory.addListener(inputBuilderListener, TrafficAssignmentComponentFactory.TRAFFICCOMPONENT_CREATE);
    zoningFactory.addListener(inputBuilderListener, TrafficAssignmentComponentFactory.TRAFFICCOMPONENT_CREATE);
    demandsFactory.addListener(inputBuilderListener, TrafficAssignmentComponentFactory.TRAFFICCOMPONENT_CREATE);
    assignmentFactory.addListener(inputBuilderListener, TrafficAssignmentComponentFactory.TRAFFICCOMPONENT_CREATE);
    initialPhysicalCostFactory.addListener(inputBuilderListener,
        TrafficAssignmentComponentFactory.TRAFFICCOMPONENT_CREATE);
  }

  /**
   * Execute a particular traffic assignment
   *
   * @param ta
   *          TrafficAssignment to be run
   */
  protected void executeTrafficAssignment(final TrafficAssignment ta) {
    try {
      ta.execute();
    } catch (final PlanItException e) {
      e.printStackTrace();
    } catch (final Exception e) {
      PlanItLogger.severe(e.getMessage());
      e.printStackTrace();
    }
  }

  /**
   * The registered physical networks
   */
  public final ProjectNetworks physicalNetworks = new ProjectNetworks();

  /**
   * The registered demands
   */
  public final ProjectDemands demands = new ProjectDemands();

  /**
   * The registered zonings
   */
  public final ProjectZonings zonings = new ProjectZonings();

  /**
   * The registered zonings
   */
  public final ProjectODRouteSets odRouteSets = new ProjectODRouteSets();

  /**
   * The registered assignments
   */
  public final ProjectAssignments trafficAssignments = new ProjectAssignments();

  // Public methods

  /**
   * Constructor which reads in the input builder listener and instantiates the
   * object factory classes.
   *
   * This constructor instantiates the EventManager, which must be a singleton
   * class for the whole application.
   *
   * @param inputBuilderListener InputBuilderListener used to read in data
   */
  public CustomPlanItProject(final InputBuilderListener inputBuilderListener) {
    this.inputBuilderListener = inputBuilderListener;
    initialiseFactories();

    trafficAssignmentsMap = new TreeMap<Long, TrafficAssignment>();
    physicalNetworkMap = new TreeMap<Long, PhysicalNetwork>();
    demandsMap = new TreeMap<Long, Demands>();
    zoningsMap = new TreeMap<Long, Zoning>();
    odRouteSetsMap = new TreeMap<Long, ODRouteSets>();
    outputFormatters = new TreeMap<Long, OutputFormatter>();
  }

  /**
   * Create and register a physical network on the project
   *
   * @param physicalNetworkType name of physical network class to register
   * @return the generated physical network
   * @throws PlanItException thrown if there is an error
   */
  public PhysicalNetwork createAndRegisterPhysicalNetwork(final String physicalNetworkType) throws PlanItException {
    final PhysicalNetwork physicalNetwork = physicalNetworkFactory.create(physicalNetworkType);
    physicalNetworkMap.put(physicalNetwork.getId(), physicalNetwork);
    return physicalNetwork;
  }

  /**
   * Create and register the zoning system on the network
   *
   * @param physicalNetwork the physical network on which the zoning will be based
   * @return the generated zoning object
   * @throws PlanItException thrown if there is an error
   */
  public Zoning createAndRegisterZoning(final PhysicalNetwork physicalNetwork) throws PlanItException {
    if (physicalNetwork == null) {
      PlanItLogger.severeWithException("The physical network must be defined before definition of zones can begin");
    }
    final Zoning zoning = zoningFactory.create(Zoning.class.getCanonicalName(), new Object[] {physicalNetwork});
    zoningsMap.put(zoning.getId(), zoning);
    return zoning;
  }

  /**
   * Create and register demands to the project
   *
   * @param zoning Zoning object which defines the zones which will be used in the demand matrix to
   *          be created
   * @return the generated demands object
   * @throws PlanItException thrown if there is an error
   */
  public Demands createAndRegisterDemands(final Zoning zoning) throws PlanItException {
    if (zoning == null) {
      PlanItLogger.severeWithException("Zones must be defined before definition of demands can begin");
    }
    final Demands demands = demandsFactory.create(Demands.class.getCanonicalName(), new Object[] {zoning});
    demandsMap.put(demands.getId(), demands);
    return demands;
  }

  /**
   * Create and register the OD route sets as populated by the input builder through the path source
   * 
   * @param physicalNetwork network the routes must be compatible with
   * @param zoning zoning to match od routes to
   * @param odRouteSetInputPath path to collect the routes from
   * @return od route sets that have been parsed
   * @throws PlanItException
   */
  public ODRouteSets createAndRegisterODRouteSets(
      final PhysicalNetwork physicalNetwork, final Zoning zoning, final String odRouteSetInputPath)
      throws PlanItException {
    if (zoning == null || physicalNetwork == null) {
      PlanItLogger.severeWithException(
          "Zones and network must be registered before definition of od route sets can proceed");
    }
    final ODRouteSets odRouteSets = odRouteSetsFactory.create(ODRouteSets.class.getCanonicalName(), new Object[] {
        odRouteSetInputPath});
    odRouteSetsMap.put(odRouteSets.getId(), odRouteSets);
    return odRouteSets;
  }

  /**
   * Create and register a deterministic traffic assignment instance of a given
   * type
   *
   * @param trafficAssignmentType the class name of the traffic assignment type object to be created
   * @param demands the demands
   * @param zoning the zoning
   * @param phjysicalNetwork the physical network
   * @return the traffic assignment builder object
   * @throws PlanItException thrown if there is an error
   */
  public TrafficAssignmentBuilder createAndRegisterTrafficAssignment(
      final String trafficAssignmentType,
      final Demands theDemands,
      final Zoning theZoning,
      final PhysicalNetwork thePhysicalNetwork)
      throws PlanItException {
    final NetworkLoading networkLoadingAndAssignment = assignmentFactory.create(trafficAssignmentType);
    if (!(networkLoadingAndAssignment instanceof TrafficAssignment)) {
      PlanItLogger.severeWithException("not a valid traffic assignment type");
    }
    final TrafficAssignment trafficAssignment = (TrafficAssignment) networkLoadingAndAssignment;
    final TrafficAssignmentBuilder trafficAssignmentBuilder =
        trafficAssignment.collectBuilder(inputBuilderListener, theDemands, theZoning, thePhysicalNetwork);
    // now initialize it, since initialization depends on the concrete class we
    // cannot do this on the constructor of the superclass nor
    // can we do it in the derived constructors as some components are the same
    // across assignments and we want to avoid duplicate code
    trafficAssignment.initialiseDefaults();
    trafficAssignmentsMap.put(trafficAssignment.getId(), trafficAssignment);
    // do not allow direct access to the traffic assignment component. Instead, provide the traffic
    // assignment
    // builder object which is dedicated to providing all the configuration options relevant to the
    // end user while
    // hiding any internals of the traffic assignment concrete class instance
    return trafficAssignmentBuilder;
  }

  /**
   * Create and register initial link segment costs from a (single) file which we assume are
   * available in the native xml/csv output format
   * as provided in this project
   *
   * @param network physical network the InitialLinkSegmentCost object will be registered for
   * @param fileName file containing the initial link segment cost values
   * @return the InitialLinkSegmentCost object
   * @throws PlanItException thrown if there is an error
   */
  public InitialLinkSegmentCost createAndRegisterInitialLinkSegmentCost(final PhysicalNetwork network,
      final String fileName) throws PlanItException {
    if (network == null) {
      PlanItLogger.severeWithException("Physical network must be read in before initial costs can be read.");
    }
    if (!initialLinkSegmentCosts.containsKey(network)) {
      initialLinkSegmentCosts.put(network, new ArrayList<InitialLinkSegmentCost>());
    }
    final InitialLinkSegmentCost initialLinkSegmentCost =
        (InitialLinkSegmentCost) initialPhysicalCostFactory.create(InitialLinkSegmentCost.class.getCanonicalName(),
            new Object[] {network, fileName});
    initialLinkSegmentCosts.get(network).add(initialLinkSegmentCost);
    return initialLinkSegmentCost;
  }

  /**
   * Create and register initial link segment costs from a (single) file for each time period
   *
   * @param network physical network the InitialLinkSegmentCost object will be registered for
   * @param fileName location of file containing the initial link segment cost values
   * @param timePeriod the current time period
   * @return the InitialLinkSegmentCost object
   * @throws PlanItException thrown if there is an error
   */
  public InitialLinkSegmentCost createAndRegisterInitialLinkSegmentCost(final PhysicalNetwork network,
      final String fileName, final TimePeriod timePeriod) throws PlanItException {
    if (network == null) {
      PlanItLogger.severeWithException("Physical network must be read in before initial costs can be read.");
    }
    if (!initialLinkSegmentCosts.containsKey(network)) {
      initialLinkSegmentCosts.put(network, new ArrayList<InitialLinkSegmentCost>());
    }
    final InitialLinkSegmentCost initialLinkSegmentCost =
        (InitialLinkSegmentCost) initialPhysicalCostFactory.create(InitialLinkSegmentCost.class.getCanonicalName(),
            new Object[] {network, fileName, timePeriod});
    initialLinkSegmentCosts.get(network).add(initialLinkSegmentCost);
    return initialLinkSegmentCost;
  }

  /**
   * Create and register initial link segment costs from a (single) file for all time periods in
   * Demands object
   *
   * @param network physical network the InitialLinkSegmentCost object will be registered for
   * @param fileName location of file containing the initial link segment cost values
   * @param demands the Demands object
   * @return the InitialLinkSegmentCost object
   * @throws PlanItException thrown if there is an error
   */
  public Map<TimePeriod, InitialLinkSegmentCost> createAndRegisterInitialLinkSegmentCost(final PhysicalNetwork network,
      final String fileName, final Demands demands) throws PlanItException {
    if (network == null) {
      PlanItLogger.severeWithException("Physical network must be read in before initial costs can be read.");
    }
    final Map<TimePeriod, InitialLinkSegmentCost> initialCostsMap = new HashMap<TimePeriod, InitialLinkSegmentCost>();
    for (final TimePeriod timePeriod : demands.getRegisteredTimePeriods()) {
      PlanItLogger.info("Registering Initial Link Segment Costs for Time Period " + timePeriod.getId());
      final InitialLinkSegmentCost initialLinkSegmentCost = createAndRegisterInitialLinkSegmentCost(network, fileName,
          timePeriod);
      initialCostsMap.put(timePeriod, initialLinkSegmentCost);
    }
    return initialCostsMap;
  }

  /**
   * Return the initial link segment costs for a network
   *
   * @param network the specified physical network
   * @return the initial link segment costs for the specified physical network
   */
  public List<InitialLinkSegmentCost> getInitialLinkSegmentCost(final PhysicalNetwork network) {
    return initialLinkSegmentCosts.get(network);
  }

  /**
   * Create and register an output formatter instance of a given type
   *
   * @param outputFormatterType the class name of the output formatter type object to be created
   * @return the generated output formatter object
   * @throws PlanItException thrown if there is an error
   */
  public OutputFormatter createAndRegisterOutputFormatter(final String outputFormatterType) throws PlanItException {
    final OutputFormatter outputFormatter = OutputFormatterFactory.createOutputFormatter(outputFormatterType);
    if (outputFormatter == null) {
      PlanItLogger.severeWithException("Output writer of type " + outputFormatterType + " could not be created");
    }
    outputFormatters.put(outputFormatter.getId(), outputFormatter);
    return outputFormatter;
  }

  /**
   * Retrieve a Demands object given its id
   *
   * @param id the id of the Demands object
   * @return the retrieved Demands object
   */
  public Demands getDemands(final long id) {
    return demandsMap.get(id);
  }

  /**
   * Retrieve a TrafficAssignment object given its id
   *
   * @param id the id of the TrafficAssignment object
   * @return the retrieved TrafficAssignment object
   */
  public TrafficAssignment getTrafficAssignment(final long id) {
    return trafficAssignments.getTrafficAssignment(id);
  }

  /**
   * Retrieve an output formatter object given its id
   *
   * @param id the id of the output formatter object
   * @return the retrieved output formatter object
   */
  public OutputFormatter getOutputFormatter(final long id) {
    return outputFormatters.get(id);
  }

  /**
   * Execute all registered traffic assignments
   *
   * Top-level error recording is done in this class. If several traffic
   * assignments are registered and one fails, we record its error and continue
   * with the next assignment.
   *
   * @return Map of ids of failed runs (key) together with their exceptions (value). Empty if all
   *         runs succeed
   * @throws PlanItException required for subclasses which override this method and generate an
   *           exception before the runs start
   */
  public Map<Long, PlanItException> executeAllTrafficAssignments() throws PlanItException {
    final Map<Long, PlanItException> exceptionMap = new HashMap<Long, PlanItException>();
    for (final long id : trafficAssignmentsMap.keySet()) {
      try {
        trafficAssignmentsMap.get(id).execute();
      } catch (final PlanItException pe) {
        exceptionMap.put(id, pe);
      }
    }
    return exceptionMap;
  }

  /**
   * Returns a set of all traffic assignments registered for this project
   *
   * @return Set of registered traffic assignments
   */
  public List<TrafficAssignment> getAllAssignments() {
    return new ArrayList<TrafficAssignment>(trafficAssignmentsMap.values());
  }

}<|MERGE_RESOLUTION|>--- conflicted
+++ resolved
@@ -158,19 +158,6 @@
     public int getNumberOfZonings() {
       return zoningsMap.size();
     }
-<<<<<<< HEAD
-    
-    /**
-     * Register a class that we allow to be instantiated as a concrete implementation of a traffic assignment component
-     * that can be used in PLANit
-     * 
-     * @param theClazz the class that we want to mark as eligible from an outside source
-     * @throws PlanItException thrown if class cannot be registered
-     */
-    public void registerEligibleTrafficComponentClass(Class<? extends TrafficAssignmentComponent<?>> theClazz) throws PlanItException {
-        TrafficAssignmentComponentFactory.registerTrafficAssignmentComponentType(theClazz);
-    }
-=======
   }
 
   /**
@@ -178,7 +165,6 @@
    *
    */
   public class ProjectODRouteSets {
->>>>>>> e4dd49ad
 
     /**
      * Returns a List of od route sets
@@ -241,7 +227,7 @@
     public List<TrafficAssignment> toList() {
       return new ArrayList<TrafficAssignment>(trafficAssignmentsMap.values());
     }
-
+    
     /**
      * Get traffic assignment by id
      *
@@ -437,6 +423,17 @@
     odRouteSetsMap = new TreeMap<Long, ODRouteSets>();
     outputFormatters = new TreeMap<Long, OutputFormatter>();
   }
+  
+  /**
+   * Register a class that we allow to be instantiated as a concrete implementation of a traffic assignment component
+   * that can be used in PLANit
+   * 
+   * @param theClazz the class that we want to mark as eligible from an outside source
+   * @throws PlanItException thrown if class cannot be registered
+   */
+  public void registerEligibleTrafficComponentClass(Class<? extends TrafficAssignmentComponent<?>> theClazz) throws PlanItException {
+      TrafficAssignmentComponentFactory.registerTrafficAssignmentComponentType(theClazz);
+  }  
 
   /**
    * Create and register a physical network on the project

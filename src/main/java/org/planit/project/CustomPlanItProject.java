--- conflicted
+++ resolved
@@ -615,29 +615,26 @@
     }
 
     /**
-<<<<<<< HEAD
-=======
      * Retrieve a Demands object given its id
-     * 
+     *
      * @param id the id of the Demands object
      * @return the retrieved Demands object
      */
-    public Demands getDemands(long id) {
+    public Demands getDemands(final long id) {
         return demandsMap.get(id);
     }
 
     /**
      * Retrieve a TrafficAssignment object given its id
-     * 
+     *
      * @param id the id of the TrafficAssignment object
      * @return the retrieved TrafficAssignment object
      */
-    public TrafficAssignment getTrafficAssignment(long id) {
-        return trafficAssignments.get(id);
-    }
-
-    /**
->>>>>>> ff321c3d
+    public TrafficAssignment getTrafficAssignment(final long id) {
+        return trafficAssignments.getTrafficAssignment(id);
+    }
+
+    /**
      * Retrieve an output formatter object given its id
      *
      * @param id the id of the output formatter object

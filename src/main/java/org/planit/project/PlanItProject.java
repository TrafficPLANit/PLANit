--- conflicted
+++ resolved
@@ -1,185 +1,3 @@
-<<<<<<< HEAD
-package org.planit.project;
-
-import java.util.TreeMap;
-import java.util.SortedMap;
-import java.util.SortedSet;
-
-import org.planit.demand.Demands;
-import org.planit.dto.BprResultDto;
-import org.planit.network.physical.PhysicalNetwork;
-import org.planit.supply.networkloading.NetworkLoading;
-import org.planit.time.TimePeriod;
-import org.planit.trafficassignment.DeterministicTrafficAssignment;
-import org.planit.trafficassignment.TrafficAssignment;
-import org.planit.trafficassignment.TrafficAssignmentComponentFactory;
-import org.planit.userclass.Mode;
-import org.planit.zoning.Zoning;
-import org.planit.event.EventManager;
-import org.planit.event.SimpleEventManager;
-import org.planit.event.listener.InputBuilderListener;
-import org.planit.event.listener.OutputBuilderListener;
-import org.planit.exceptions.PlanItException;
-import org.planit.exceptions.PlanItIncompatibilityException;
-import org.planit.geo.utils.PlanitGeoUtils;
-
-/**
- * The main class which hosts a single project that can consist of multiple networks, demands and traffic assignments all based on
- * a single configuration (user classes, modes etc.)
- * @author markr
- *
- */
-public class PlanItProject {
-	
-	/**
-	 * The physical networks registered on this project
-	 */
-	private TreeMap<Long, PhysicalNetwork> physicalNetworks;
-	
-	/**
-	 * The zoning(s) registered on this project
-	 */
-	private TreeMap<Long, Zoning> zonings;
-
-	/**
-	 * The demands registered on this project
-	 */
-	private TreeMap<Long, Demands> demandsMap;
-	
-	/**
-	 * The traffic assignment(s) registered on this project
-	 */
-	private TreeMap<Long, TrafficAssignment> trafficAssignments;
-	
-	/**
-	 * Object Factory classes
-	 */
-	private TrafficAssignmentComponentFactory<PhysicalNetwork> physicalNetworkFactory;
-	private TrafficAssignmentComponentFactory<Zoning> zoningFactory;
-	private TrafficAssignmentComponentFactory<Demands> demandsFactory;
-	private TrafficAssignmentComponentFactory<NetworkLoading> assignmentFactory;
-	
-	public PlanItProject(InputBuilderListener inputBuilderListener, OutputBuilderListener outputBuilderListener) {
-		EventManager eventManager = new SimpleEventManager();
-		eventManager.addEventListener(inputBuilderListener);
-		eventManager.addEventListener(outputBuilderListener);
-		
-		trafficAssignments = new TreeMap<Long,TrafficAssignment>();
-		physicalNetworks = new TreeMap<Long,PhysicalNetwork>();
-		zonings = new TreeMap<Long,Zoning>();
-		demandsMap = new TreeMap<Long, Demands>();
-		
-		physicalNetworkFactory = new TrafficAssignmentComponentFactory<PhysicalNetwork>(PhysicalNetwork.class);		
-		physicalNetworkFactory.setEventManager(eventManager);
-		
-		zoningFactory = new TrafficAssignmentComponentFactory<Zoning>(Zoning.class);
-		zoningFactory.setEventManager(eventManager);
-		
-		demandsFactory = new TrafficAssignmentComponentFactory<Demands>(Demands.class);
-		demandsFactory.setEventManager(eventManager);
-		
-		assignmentFactory = new TrafficAssignmentComponentFactory<NetworkLoading>(NetworkLoading.class);
-		assignmentFactory.setEventManager(eventManager);
-
-	}
-	
-	/** Add a network to the project, if a network with the same id already exists the earlier network is replaced and returned (otherwise null)
-	 * @param network, to register
-	 * @return theCreatedNetwork
-	 * @throws PlanItException 
-	 */
-	public PhysicalNetwork createAndRegisterPhysicalNetwork(String physicalNetworkType) throws PlanItException {
-		PhysicalNetwork thePhysicalNetwork = physicalNetworkFactory.create(physicalNetworkType);
-		physicalNetworks.put(thePhysicalNetwork.getId(), thePhysicalNetwork);
-		return thePhysicalNetwork;
-	}
-	
-	/** Create and register the zoning system on the network
-	 * @param zoningType
-	 * @return theCreatedZoning
-	 * @throws PlanItException 
-	 */
-	public Zoning createAndRegisterZoning() throws PlanItException {
-		Zoning theZoning = zoningFactory.create(Zoning.class.getCanonicalName());
-		zonings.put(theZoning.getId(), theZoning);
-		return theZoning;		
-	}	
-	
-	/** create and register demands to the project
-	 * @param demands type, to register
-	 * @return theCreatedDemands
-	 * @throws PlanItException 
-	 */
-	public Demands createAndRegisterDemands() throws PlanItException {
-		Demands demands = demandsFactory.create(Demands.class.getCanonicalName());
-		demandsMap.put(demands.getId(), demands);
-		return demands;
-	}	
-	
-	
-	/** Factory method to create a deterministic traffic assignment instance of a given type
-	 * @param trafficAssignmentType
-	 * @return TrafficAssignment
-	 * @throws PlanItException 
-	 */
-	public DeterministicTrafficAssignment  createAndRegisterDeterministicAssignment(String trafficAssignmentType) throws PlanItException {
-		NetworkLoading networkLoadingAndAssignment = (NetworkLoading) assignmentFactory.create(trafficAssignmentType);
-		if  (!(networkLoadingAndAssignment instanceof DeterministicTrafficAssignment))  {
-			throw new PlanItException("Traffic assignment type is not a valid assignment type");
-		}	
-		DeterministicTrafficAssignment trafficAssignment = (DeterministicTrafficAssignment) networkLoadingAndAssignment;
-		trafficAssignments.put(trafficAssignment.getId(), trafficAssignment);		
-		return trafficAssignment;
-	}	
-	
-	public Demands getDemands(long id) {
-		return demandsMap.get(id);
-	}
-	
-	public TrafficAssignment getTrafficAssignment(long id) {
-		return trafficAssignments.get(id);
-	}
-	
-	public Zoning getZoning(long id) {
-		return zonings.get(id);
-	}
-	
-	public PhysicalNetwork getPhysicalNetwork(long id) {
-		return physicalNetworks.get(id);
-	}
-	
-	/**
-	 * Execute all registered traffic assignments
-	 * @throws PlanItIncompatibilityException 
-	 * @throws PlanItException 
-	 */
-	public SortedMap<Long, SortedMap<TimePeriod, SortedMap<Mode, SortedSet<BprResultDto>>>> executeAllTrafficAssignments(PlanitGeoUtils planitGeoUtils) {
-		SortedMap<Long, SortedMap<TimePeriod, SortedMap<Mode, SortedSet<BprResultDto>>>> resultsMap = new TreeMap<Long, SortedMap<TimePeriod, SortedMap<Mode, SortedSet<BprResultDto>>>>();
-		trafficAssignments.forEach( (id,ta) -> {
-			try {
-				SortedMap<TimePeriod, SortedMap<Mode, SortedSet<BprResultDto>>> results = ta.execute(planitGeoUtils);
-				resultsMap.put(id, results);
-			} catch (Exception e) {
-				e.printStackTrace();
-			}
-		});		
-		return resultsMap;
-	}
-	
-	public SortedMap<Long, SortedMap<TimePeriod, SortedMap<Mode, SortedSet<BprResultDto>>>> executeAllTrafficAssignments(double connectoidLength) {
-		SortedMap<Long, SortedMap<TimePeriod, SortedMap<Mode, SortedSet<BprResultDto>>>> resultsMap = new TreeMap<Long, SortedMap<TimePeriod, SortedMap<Mode, SortedSet<BprResultDto>>>>();
-		trafficAssignments.forEach( (id,ta) -> {
-			try {
-				SortedMap<TimePeriod, SortedMap<Mode, SortedSet<BprResultDto>>> results = ta.execute(connectoidLength);
-				resultsMap.put(id, results);
-			} catch (Exception e) {
-				e.printStackTrace();
-			}
-		});	
-		return resultsMap;
-	}
-}
-=======
 package org.planit.project;
 
 import java.util.TreeMap;
@@ -396,5 +214,4 @@
 		return resultsMap;
 	}
 	
-}
->>>>>>> 4af7bb0c
+}
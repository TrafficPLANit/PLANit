<<<<<<< HEAD
package org.planit.cost.physical;

import org.planit.event.listener.InteractorListener;

/**
 * 
 * 
 * @author gman6028
 *
 */
public abstract class LinkTravelTimeCost extends PhysicalCost implements InteractorListener{

	LinkTravelTimeCost(){
		super();
	}
	
}
=======
package org.planit.cost.physical;

import org.planit.event.management.InteractorListener;

/**
 * Link Travel Time cost function
 * 
 * @author gman6028
 *
 */
public abstract class LinkTravelTimeCost extends PhysicalCost implements InteractorListener{

	LinkTravelTimeCost(){
		super();
	}
	
}
>>>>>>> 4af7bb0c
<|MERGE_RESOLUTION|>--- conflicted
+++ resolved
@@ -1,25 +1,6 @@
-<<<<<<< HEAD
 package org.planit.cost.physical;
 
 import org.planit.event.listener.InteractorListener;
-
-/**
- * 
- * 
- * @author gman6028
- *
- */
-public abstract class LinkTravelTimeCost extends PhysicalCost implements InteractorListener{
-
-	LinkTravelTimeCost(){
-		super();
-	}
-	
-}
-=======
-package org.planit.cost.physical;
-
-import org.planit.event.management.InteractorListener;
 
 /**
  * Link Travel Time cost function
@@ -33,5 +14,4 @@
 		super();
 	}
 	
-}
->>>>>>> 4af7bb0c
+}
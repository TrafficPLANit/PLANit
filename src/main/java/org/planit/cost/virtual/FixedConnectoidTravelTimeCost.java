--- conflicted
+++ resolved
@@ -1,3 +1,4 @@
+
 package org.planit.cost.virtual;
 
 import org.planit.exceptions.PlanItException;
@@ -6,99 +7,65 @@
 import org.planit.utils.network.virtual.ConnectoidSegment;
 
 /**
+ *
  * Class holding fixed connectoid costs for each connectoid segment
+ *
+ *
  *
  * @author markr
  *
+ *
+ *
  */
+
 public class FixedConnectoidTravelTimeCost extends VirtualCost {
 
-	/** generate UID */
-	private static final long serialVersionUID = -7922583510610674079L;
+	/** Generate UID */
+	private static final long serialVersionUID = 4907231205390412202L;
 
 	/**
-<<<<<<< HEAD
-	 * The fixed connectoid costs for the connectoid segments
-	 */
-	protected double[] fixedConnectoidCosts = null;
-
-	/**
-	 * Number of segments captured by the array
-	 */
-	protected int numberOfConnectoidSegments = -1;
-=======
 	 * Fixed connectoid cost for connectoid segments - defaults to zero
 	 */
 	protected double fixedConnectoidCost = 0.0;
->>>>>>> ff321c3d
 
 	/**
+	 *
 	 * Constructor
+	 *
 	 */
 	public FixedConnectoidTravelTimeCost() {
 		super();
 	}
 
 	/**
-<<<<<<< HEAD
-	 * Populate the connectoid segment costs which remain fixed throughout the
-	 * simulation
 	 *
-	 * @param fixedConnectoidCosts       array of fixed connectoid costs
-	 * @param numberOfConnectoidSegments the number of connectoid segments
-	 */
-	public void populate(@Nonnull final double[] fixedConnectoidCosts, final int numberOfConnectoidSegments) {
-		this.fixedConnectoidCosts = fixedConnectoidCosts;
-		this.numberOfConnectoidSegments = numberOfConnectoidSegments;
-	}
-
-	/**
-	 * Set all the connectoid costs to zero
+	 * Calculates the connectoid segment cost using a fixed travel time
 	 *
-	 * @param numberOfConnectoidSegments the number of connectoid segments
-	 */
-	public void populateToZero(final int numberOfConnectoidSegments) {
-		this.fixedConnectoidCosts = new double[numberOfConnectoidSegments];
-		this.numberOfConnectoidSegments = numberOfConnectoidSegments;
-	}
-
-	/**
-=======
->>>>>>> ff321c3d
-	 * Calculates the connectoid segment cost using a fixed travel time
 	 *
 	 * @param mode              mode of travel
 	 * @param connectoidSegment the connectoid segment
 	 * @return the travel time for the specified connectoid segment
 	 */
 	@Override
-<<<<<<< HEAD
 	public double getSegmentCost(final Mode mode, final ConnectoidSegment connectoidSegment) {
-		return fixedConnectoidCosts[connectoidSegment.getConnectoidSegmentId()];
-=======
-	public double getSegmentCost(Mode mode, ConnectoidSegment connectoidSegment) {
 		return fixedConnectoidCost;
->>>>>>> ff321c3d
 	}
 
-    /**
-     * Initialize the virtual cost component
-     * 
-     * @param VirtualNetwork the virtual network
-     * @throws PlanItException thrown if a link/mode combination exists for which no cost parameters have been set
-     */
-    @Override
-<<<<<<< HEAD
-    public void initialiseBeforeSimulation(final VirtualNetwork virtualNetwork) throws PlanItException {
-        // currently no specific initialisation needed
-=======
-    public void initialiseBeforeSimulation(VirtualNetwork virtualNetwork) throws PlanItException {
-        // currently no specific initialization needed
-    }	
-    
-    public void setFixedConnectoidCost(double fixedConnectoidCost) {
-    	this.fixedConnectoidCost = fixedConnectoidCost;
->>>>>>> ff321c3d
-    }
+	/**
+	 *
+	 * Initialize the virtual cost component
+	 *
+	 *
+	 * @param VirtualNetwork the virtual network
+	 * @throws PlanItException thrown if a link/mode combination exists for which no
+	 *                         cost parameters have been set
+	 */
+	@Override
+	public void initialiseBeforeSimulation(final VirtualNetwork virtualNetwork) throws PlanItException {
+		// currently no specific initialization needed
+	}
 
+	public void setFixedConnectoidCost(final double fixedConnectoidCost) {
+		this.fixedConnectoidCost = fixedConnectoidCost;
+	}
 }
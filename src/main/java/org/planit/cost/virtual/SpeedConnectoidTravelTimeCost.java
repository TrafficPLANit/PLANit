package org.planit.cost.virtual;

import org.planit.exceptions.PlanItException;
import org.planit.network.virtual.VirtualNetwork;
import org.planit.utils.network.physical.Mode;
import org.planit.utils.network.virtual.ConnectoidSegment;

/**
 * Class to calculate the connectoid travel time using connectoid speed
 *
 * @author gman6028
 *
 */
public class SpeedConnectoidTravelTimeCost extends VirtualCost {

<<<<<<< HEAD
	/** generated UID */
	private static final long serialVersionUID = 2813935702895030693L;

	//public static final double CONNECTOID_SPEED_KPH = Double.POSITIVE_INFINITY;
=======
>>>>>>> ff321c3d
	public static final double DEFAULT_CONNECTOID_SPEED_KPH = 25.0;

	/**
	 * Speed used for connectoid cost calculations
	 */
	private double connectoidSpeed;

	/**
	 * Constructor
	 */
	public SpeedConnectoidTravelTimeCost() {
		super();
		connectoidSpeed = DEFAULT_CONNECTOID_SPEED_KPH;
	}

	/**
	 * Return the connectoid travel time using speed
	 *
	 * @param mode              the mode of travel
	 * @param connectoidSegment the connectoid segment
	 * @return the travel time for this connectoid segment
	 */
	@Override
	public double getSegmentCost(final Mode mode, final ConnectoidSegment connectoidSegment) {
		return connectoidSegment.getParentEdge().getLength() / connectoidSpeed;
	}

    /**
<<<<<<< HEAD
     * #{@inheritDoc}
     */
    @Override
    public void initialiseBeforeSimulation(final VirtualNetwork virtualNetwork) throws PlanItException {
        // currently no specific initialisation needed
=======
     * Initialize the virtual cost component
     * 
     * @param VirtualNetwork the virtual network
     * @throws PlanItException thrown if a link/mode combination exists for which no cost parameters have been set
     */
    @Override
    public void initialiseBeforeSimulation(VirtualNetwork virtualNetwork) throws PlanItException {
        // currently no specific initialization needed
>>>>>>> ff321c3d
    }

    /** set the connectoid speed
     * @param connectoidSpeed the speed
     */
    public void setConnectiodSpeed(final double connectoidSpeed) {
    	this.connectoidSpeed = connectoidSpeed;
    }

}<|MERGE_RESOLUTION|>--- conflicted
+++ resolved
@@ -13,13 +13,9 @@
  */
 public class SpeedConnectoidTravelTimeCost extends VirtualCost {
 
-<<<<<<< HEAD
 	/** generated UID */
 	private static final long serialVersionUID = 2813935702895030693L;
 
-	//public static final double CONNECTOID_SPEED_KPH = Double.POSITIVE_INFINITY;
-=======
->>>>>>> ff321c3d
 	public static final double DEFAULT_CONNECTOID_SPEED_KPH = 25.0;
 
 	/**
@@ -48,22 +44,11 @@
 	}
 
     /**
-<<<<<<< HEAD
      * #{@inheritDoc}
      */
     @Override
     public void initialiseBeforeSimulation(final VirtualNetwork virtualNetwork) throws PlanItException {
-        // currently no specific initialisation needed
-=======
-     * Initialize the virtual cost component
-     * 
-     * @param VirtualNetwork the virtual network
-     * @throws PlanItException thrown if a link/mode combination exists for which no cost parameters have been set
-     */
-    @Override
-    public void initialiseBeforeSimulation(VirtualNetwork virtualNetwork) throws PlanItException {
         // currently no specific initialization needed
->>>>>>> ff321c3d
     }
 
     /** set the connectoid speed
